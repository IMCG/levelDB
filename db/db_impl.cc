// Copyright (c) 2011 The LevelDB Authors. All rights reserved.
// Use of this source code is governed by a BSD-style license that can be
// found in the LICENSE file. See the AUTHORS file for names of contributors.

#include "db/db_impl.h"

#include <time.h>
#include <algorithm>
#include <errno.h>
#include <set>
#include <string>
#include <stdint.h>
#include <stdio.h>
#include <unistd.h>
#include <vector>
#include "db/builder.h"
#include "db/db_iter.h"
#include "db/dbformat.h"
#include "db/filename.h"
#include "db/log_reader.h"
#include "db/log_writer.h"
#include "db/memtable.h"
#include "db/table_cache.h"
#include "db/version_set.h"
#include "db/write_batch_internal.h"
#include "leveldb/db.h"
#include "leveldb/env.h"
#include "leveldb/status.h"
#include "leveldb/table.h"
#include "leveldb/table_builder.h"
#include "port/port.h"
#include "table/block.h"
#include "table/merger.h"
#include "table/two_level_iterator.h"
#include "util/db_list.h"
#include "util/coding.h"
<<<<<<< HEAD
#include "util/flexcache.h"
=======
>>>>>>> b0ee700d
#include "util/hot_threads.h"
#include "util/logging.h"
#include "util/mutexlock.h"
#include "util/thread_tasks.h"
#include "util/throttle.h"
#include "leveldb/perf_count.h"

#define __STDC_FORMAT_MACROS
#include <inttypes.h>

namespace leveldb {

// Information kept for every waiting writer
struct DBImpl::Writer {
  Status status;
  WriteBatch* batch;
  bool sync;
  bool done;
  port::CondVar cv;

  explicit Writer(port::Mutex* mu) : cv(mu) { }
};

struct DBImpl::CompactionState {
  Compaction* const compaction;

  // Sequence numbers < smallest_snapshot are not significant since we
  // will never have to service a snapshot below smallest_snapshot.
  // Therefore if we have seen a sequence number S <= smallest_snapshot,
  // we can drop all entries for the same key with sequence numbers < S.
  SequenceNumber smallest_snapshot;

  // Files produced by compaction
  struct Output {
    uint64_t number;
    uint64_t file_size;
    InternalKey smallest, largest;
  };
  std::vector<Output> outputs;

  // State kept for output being generated
  WritableFile* outfile;
  TableBuilder* builder;

  uint64_t total_bytes;
  uint64_t num_entries;

  Output* current_output() { return &outputs[outputs.size()-1]; }

  explicit CompactionState(Compaction* c)
      : compaction(c),
        outfile(NULL),
        builder(NULL),
        total_bytes(0),
        num_entries(0) {
  }
};

Value::~Value() {}

class StringValue : public Value {
 public:
  explicit StringValue(std::string& val) : value_(val) {}
  ~StringValue() {}

  StringValue& assign(const char* data, size_t size) {
    value_.assign(data, size);
    return *this;
  }

 private:
  std::string& value_;
};

// Fix user-supplied options to be reasonable
template <class T,class V>
static void ClipToRange(T* ptr, V minvalue, V maxvalue) {
  if (static_cast<V>(*ptr) > maxvalue) *ptr = maxvalue;
  if (static_cast<V>(*ptr) < minvalue) *ptr = minvalue;
}

Options SanitizeOptions(const std::string& dbname,
                        const InternalKeyComparator* icmp,
                        const InternalFilterPolicy* ipolicy,
                        const Options& src,
                        Cache * block_cache) {
  Options result = src;
  result.comparator = icmp;
  result.filter_policy = (src.filter_policy != NULL) ? ipolicy : NULL;
  ClipToRange(&result.max_open_files,            20,     50000);
  ClipToRange(&result.write_buffer_size,         64<<10, 1<<30);
  ClipToRange(&result.block_size,                1<<10,  4<<20);

  if (src.limited_developer_mem)
  {
      gMapSize=2*1024*1024L;
      if (2*1024*1024L < result.write_buffer_size) // let unit tests be smaller
          result.write_buffer_size=2*1024*1024L;
  }   // if

  if (result.info_log == NULL) {
    // Open a log file in the same directory as the db
    src.env->CreateDir(dbname);  // In case it does not exist
    src.env->RenameFile(InfoLogFileName(dbname), OldInfoLogFileName(dbname));
    Status s = src.env->NewLogger(InfoLogFileName(dbname), &result.info_log);
    if (!s.ok()) {
      // No place suitable for logging
      result.info_log = NULL;
    }
  }

  if (result.block_cache == NULL) {
      result.block_cache = block_cache;
  }
  return result;
}

DBImpl::DBImpl(const Options& options, const std::string& dbname)
    : double_cache(options),
      env_(options.env),
      internal_comparator_(options.comparator),
      internal_filter_policy_(options.filter_policy),
      options_(SanitizeOptions(
          dbname, &internal_comparator_, &internal_filter_policy_,
          options, block_cache())),
      owns_info_log_(options_.info_log != options.info_log),
      owns_cache_(options_.block_cache != options.block_cache),
      dbname_(dbname),
      db_lock_(NULL),
      shutting_down_(NULL),
      bg_cv_(&mutex_),
      mem_(new MemTable(internal_comparator_)),
      imm_(NULL),
      logfile_(NULL),
      logfile_number_(0),
      log_(NULL),
      tmp_batch_(new WriteBatch),
      bg_compaction_scheduled_(false),
      manual_compaction_(NULL),
      level0_good(true),
      throttle_end(0),
      running_compactions_(0)
{
  DBList()->AddDB(this, options_.is_internal_db);

  mem_->Ref();
  has_imm_.Release_Store(NULL);

  table_cache_ = new TableCache(dbname_, &options_, file_cache());

  versions_ = new VersionSet(dbname_, &options_, table_cache_,
                             &internal_comparator_);

  gFlexCache.SetTotalMemory(options_.total_leveldb_mem);

  options_.Dump(options_.info_log);
  Log(options_.info_log,"               File cache size: %zd", double_cache.GetCapacity(true));
  Log(options_.info_log,"              Block cache size: %zd", double_cache.GetCapacity(false));

}

DBImpl::~DBImpl() {
  DBList()->ReleaseDB(this, options_.is_internal_db);

  // Wait for background work to finish
  mutex_.Lock();
  shutting_down_.Release_Store(this);  // Any non-NULL value is ok
  while (IsCompactionScheduled()) {
    bg_cv_.Wait();
  }
  mutex_.Unlock();

  // make sure flex cache knows this db is gone
  //  (must follow ReleaseDB() call ... see above)
  gFlexCache.RecalculateAllocations();

  delete versions_;
  if (mem_ != NULL) mem_->Unref();
  if (imm_ != NULL) imm_->Unref();
  delete tmp_batch_;
  delete log_;
  delete logfile_;
  delete table_cache_;

  if (owns_info_log_) {
    delete options_.info_log;
  }
  if (db_lock_ != NULL) {
    env_->UnlockFile(db_lock_);
  }
}

Status DBImpl::NewDB() {
  VersionEdit new_db;
  new_db.SetComparatorName(user_comparator()->Name());
  new_db.SetLogNumber(0);
  new_db.SetNextFile(2);
  new_db.SetLastSequence(0);

  const std::string manifest = DescriptorFileName(dbname_, 1);
  WritableFile* file;
  Status s = env_->NewWritableFile(manifest, &file);
  if (!s.ok()) {
    return s;
  }
  {
    log::Writer log(file);
    std::string record;
    new_db.EncodeTo(&record);
    s = log.AddRecord(record);
    if (s.ok()) {
      s = file->Close();
    }
  }
  delete file;
  if (s.ok()) {
    // Make "CURRENT" file that points to the new manifest file.
    s = SetCurrentFile(env_, dbname_, 1);
  } else {
    env_->DeleteFile(manifest);
  }

  return s;
}

void DBImpl::MaybeIgnoreError(Status* s) const {
  if (s->ok() || options_.paranoid_checks) {
    // No change needed
  } else {
    Log(options_.info_log, "Ignoring error %s", s->ToString().c_str());
    *s = Status::OK();
  }
}

void DBImpl::DeleteObsoleteFiles()
{
  // Only run this routine when down to one
  //  simultaneous compaction
  if (RunningCompactionCount()<2)
  {
      // Make a set of all of the live files
      std::set<uint64_t> live = pending_outputs_;
      versions_->AddLiveFiles(&live);

      // prune the database root directory
      std::vector<std::string> filenames;
      env_->GetChildren(dbname_, &filenames); // Ignoring errors on purpose
      for (size_t i = 0; i < filenames.size(); i++) {
          KeepOrDelete(filenames[i], -1, live);
<<<<<<< HEAD
      }   // for

      // prune the table file directories
      for (int level=0; level<config::kNumLevels; ++level)
      {
          std::string dirname;

          filenames.clear();
          dirname=MakeDirName2(dbname_, level, "sst");
          env_->GetChildren(dirname, &filenames); // Ignoring errors on purpose
          for (size_t i = 0; i < filenames.size(); i++) {
              KeepOrDelete(filenames[i], level, live);
          }   // for
      }   // for
=======
      }   // for

      // prune the table file directories
      for (int level=0; level<config::kNumLevels; ++level)
      {
          std::string dirname;

          filenames.clear();
          dirname=MakeDirName2(dbname_, level, "sst");
          env_->GetChildren(dirname, &filenames); // Ignoring errors on purpose
          for (size_t i = 0; i < filenames.size(); i++) {
              KeepOrDelete(filenames[i], level, live);
          }   // for
      }   // for
>>>>>>> b0ee700d
  }   // if
}

void
DBImpl::KeepOrDelete(
    const std::string & Filename,
    int Level,
    const std::set<uint64_t> & Live)
{
  uint64_t number;
  FileType type;
  bool keep = true;

  if (ParseFileName(Filename, &number, &type))
  {
      switch (type)
      {
          case kLogFile:
              keep = ((number >= versions_->LogNumber()) ||
                      (number == versions_->PrevLogNumber()));
              break;

          case kDescriptorFile:
              // Keep my manifest file, and any newer incarnations'
              // (in case there is a race that allows other incarnations)
              keep = (number >= versions_->ManifestFileNumber());
              break;

          case kTableFile:
              keep = (Live.find(number) != Live.end());
              break;

          case kTempFile:
              // Any temp files that are currently being written to must
              // be recorded in pending_outputs_, which is inserted into "Live"
              keep = (Live.find(number) != Live.end());
          break;

          case kCurrentFile:
          case kDBLockFile:
          case kInfoLogFile:
              keep = true;
              break;
      }   // switch

      if (!keep)
      {
          if (type == kTableFile) {
              // temporary hard coding of extra overlapped
              //  levels
              table_cache_->Evict(number, (Level<config::kNumOverlapLevels));
          }
          Log(options_.info_log, "Delete type=%d #%lld\n",
              int(type),
              static_cast<unsigned long long>(number));
          if (-1!=Level)
          {
              std::string file;

              file=TableFileName(dbname_, number, Level);
              env_->DeleteFile(file);
          }   // if
          else
          {
              env_->DeleteFile(dbname_ + "/" + Filename);
          }   // else
      }   // if
  }   // if
} // DBImpl::KeepOrDelete


Status DBImpl::Recover(VersionEdit* edit) {
  mutex_.AssertHeld();

  // Ignore error from CreateDir since the creation of the DB is
  // committed only when the descriptor is created, and this directory
  // may already exist from a previous failed creation attempt.
  env_->CreateDir(dbname_);
  assert(db_lock_ == NULL);
  Status s = env_->LockFile(LockFileName(dbname_), &db_lock_);
  if (!s.ok()) {
    return s;
  }

  if (!env_->FileExists(CurrentFileName(dbname_))) {
    if (options_.create_if_missing) {
      s = NewDB();
      if (!s.ok()) {
        return s;
      }
    } else {
      return Status::InvalidArgument(
          dbname_, "does not exist (create_if_missing is false)");
    }
  } else {
    if (options_.error_if_exists) {
      return Status::InvalidArgument(
          dbname_, "exists (error_if_exists is true)");
    }
  }

  // read manifest
  s = versions_->Recover();

  // Verify Riak 1.3 directory structure created and ready
  if (s.ok() && !TestForLevelDirectories(env_, dbname_, versions_->current()))
  {
      int level;
      std::string old_name, new_name;

      if (options_.create_if_missing)
      {
          // move files from old heirarchy to new
          s=MakeLevelDirectories(env_, dbname_);
          if (s.ok())
          {
              for (level=0; level<config::kNumLevels && s.ok(); ++level)
              {
                  const std::vector<FileMetaData*> & level_files(versions_->current()->GetFileList(level));
                  std::vector<FileMetaData*>::const_iterator it;

                  for (it=level_files.begin(); level_files.end()!=it && s.ok(); ++it)
                  {
                      new_name=TableFileName(dbname_, (*it)->number, level);

                      // test for partial completion
                      if (!env_->FileExists(new_name.c_str()))
                      {
                          old_name=TableFileName(dbname_, (*it)->number, -2);
                          s=env_->RenameFile(old_name, new_name);
                      }   // if
                  }   // for
              }   // for
          }   // if
          else
              return s;
      }   // if
      else
      {
          return Status::InvalidArgument(
              dbname_, "level directories do not exist (create_if_missing is false)");
      }   // else

  }   // if


  if (s.ok()) {
    SequenceNumber max_sequence(0);

    // Recover from all newer log files than the ones named in the
    // descriptor (new log files may have been added by the previous
    // incarnation without registering them in the descriptor).
    //
    // Note that PrevLogNumber() is no longer used, but we pay
    // attention to it in case we are recovering a database
    // produced by an older version of leveldb.
    const uint64_t min_log = versions_->LogNumber();
    const uint64_t prev_log = versions_->PrevLogNumber();
    std::vector<std::string> filenames;
    s = env_->GetChildren(dbname_, &filenames);
    if (!s.ok()) {
      return s;
    }
    uint64_t number;
    FileType type;
    std::vector<uint64_t> logs;
    for (size_t i = 0; i < filenames.size(); i++) {
      if (ParseFileName(filenames[i], &number, &type)
          && type == kLogFile
          && ((number >= min_log) || (number == prev_log))) {
        logs.push_back(number);
      }
    }

    // Recover in the order in which the logs were generated
    std::sort(logs.begin(), logs.end());
    for (size_t i = 0; i < logs.size(); i++) {
      s = RecoverLogFile(logs[i], edit, &max_sequence);

      // The previous incarnation may not have written any MANIFEST
      // records after allocating this log number.  So we manually
      // update the file number allocation counter in VersionSet.
      versions_->MarkFileNumberUsed(logs[i]);
    }

    if (s.ok()) {
      if (versions_->LastSequence() < max_sequence) {
        versions_->SetLastSequence(max_sequence);
      }
    }
  }

  return s;
}


void DBImpl::CheckCompactionState()
{
    mutex_.AssertHeld();
    bool log_flag, need_compaction;

    // Verify Riak 1.4 level sizing, run compactions to fix as necessary
    //  (also recompacts hard repair of all files to level 0)

    log_flag=false;
    need_compaction=false;

    // loop on pending background compactions
    //  reminder: mutex_ is held
    do
    {
        int level;

        // wait out executing compaction (Wait gives mutex to compactions)
        if (IsCompactionScheduled())
            bg_cv_.Wait();

        for (level=0, need_compaction=false;
             level<config::kNumLevels && !need_compaction;
             ++level)
        {
            if (versions_->IsLevelOverlapped(level)
                && config::kL0_SlowdownWritesTrigger<=versions_->NumLevelFiles(level))
            {
                need_compaction=true;
                MaybeScheduleCompaction();
                if (!log_flag)
                {
                    log_flag=true;
                    Log(options_.info_log, "Cleanup compactions started ... DB::Open paused");
                }   // if
            }   //if
        }   // for

    } while(IsCompactionScheduled() && need_compaction);

    if (log_flag)
        Log(options_.info_log, "Cleanup compactions completed ... DB::Open continuing");

    // prior code only called this function instead of CheckCompactionState
    //  (duplicates original Google functionality)
    else
        MaybeScheduleCompaction();

    return;

}  // DBImpl::CheckCompactionState()


Status DBImpl::RecoverLogFile(uint64_t log_number,
                              VersionEdit* edit,
                              SequenceNumber* max_sequence) {
  struct LogReporter : public log::Reader::Reporter {
    Env* env;
    Logger* info_log;
    const char* fname;
    Status* status;  // NULL if options_.paranoid_checks==false
    virtual void Corruption(size_t bytes, const Status& s) {
      Log(info_log, "%s%s: dropping %d bytes; %s",
          (this->status == NULL ? "(ignoring error) " : ""),
          fname, static_cast<int>(bytes), s.ToString().c_str());
      if (this->status != NULL && this->status->ok()) *this->status = s;
    }
  };

  mutex_.AssertHeld();

  // Open the log file
  std::string fname = LogFileName(dbname_, log_number);
  SequentialFile* file;
  Status status = env_->NewSequentialFile(fname, &file);
  if (!status.ok()) {
    MaybeIgnoreError(&status);
    return status;
  }

  // Create the log reader.
  LogReporter reporter;
  reporter.env = env_;
  reporter.info_log = options_.info_log;
  reporter.fname = fname.c_str();
  reporter.status = (options_.paranoid_checks ? &status : NULL);
  // We intentially make log::Reader do checksumming even if
  // paranoid_checks==false so that corruptions cause entire commits
  // to be skipped instead of propagating bad information (like overly
  // large sequence numbers).
  log::Reader reader(file, &reporter, true/*checksum*/,
                     0/*initial_offset*/);
  Log(options_.info_log, "Recovering log #%llu",
      (unsigned long long) log_number);

  // Read all the records and add to a memtable
  std::string scratch;
  Slice record;
  WriteBatch batch;
  MemTable* mem = NULL;
  while (reader.ReadRecord(&record, &scratch) &&
         status.ok()) {
    if (record.size() < 12) {
      reporter.Corruption(
          record.size(), Status::Corruption("log record too small"));
      continue;
    }
    WriteBatchInternal::SetContents(&batch, record);

    if (mem == NULL) {
      mem = new MemTable(internal_comparator_);
      mem->Ref();
    }
    status = WriteBatchInternal::InsertInto(&batch, mem);
    MaybeIgnoreError(&status);
    if (!status.ok()) {
      break;
    }
    const SequenceNumber last_seq =
        WriteBatchInternal::Sequence(&batch) +
        WriteBatchInternal::Count(&batch) - 1;
    if (last_seq > *max_sequence) {
      *max_sequence = last_seq;
    }

    if (mem->ApproximateMemoryUsage() > options_.write_buffer_size) {
      status = WriteLevel0Table(mem, edit, NULL);
      if (!status.ok()) {
        // Reflect errors immediately so that conditions like full
        // file-systems cause the DB::Open() to fail.
        break;
      }
      mem->Unref();
      mem = NULL;
    }
  }

  if (status.ok() && mem != NULL) {
    status = WriteLevel0Table(mem, edit, NULL);
    // Reflect errors immediately so that conditions like full
    // file-systems cause the DB::Open() to fail.
  }

  if (mem != NULL) mem->Unref();
  delete file;
  return status;
}

Status DBImpl::WriteLevel0Table(volatile MemTable* mem, VersionEdit* edit,
                                Version* base) {
  mutex_.AssertHeld();
  const uint64_t start_micros = env_->NowMicros();
  FileMetaData meta;
  meta.number = versions_->NewFileNumber();
  meta.level = 0;
  pending_outputs_.insert(meta.number);
  Iterator* iter = ((MemTable *)mem)->NewIterator();
  SequenceNumber smallest_snapshot;
  Log(options_.info_log, "Level-0 table #%llu: started",
      (unsigned long long) meta.number);

  if (snapshots_.empty()) {
    smallest_snapshot = versions_->LastSequence();
  } else {
    smallest_snapshot = snapshots_.oldest()->number_;
  }

  Status s;
  {
    Options local_options;

    mutex_.Unlock();

    // want the data slammed to disk as fast as possible,
    //  no compression for level 0.
    local_options=options_;
    local_options.compression=kNoCompression;
    s = BuildTable(dbname_, env_, local_options, user_comparator(), table_cache_, iter, &meta, smallest_snapshot);

    mutex_.Lock();
  }

  Log(options_.info_log, "Level-0 table #%llu: %llu bytes, %llu keys %s",
      (unsigned long long) meta.number,
      (unsigned long long) meta.file_size,
      (unsigned long long) meta.num_entries,
      s.ToString().c_str());
  delete iter;
  pending_outputs_.erase(meta.number);


  // Note that if file_size is zero, the file has been deleted and
  // should not be added to the manifest.
  int level = 0;
  if (s.ok() && meta.file_size > 0) {
    const Slice min_user_key = meta.smallest.user_key();
    const Slice max_user_key = meta.largest.user_key();
    if (base != NULL) {
        level = base->PickLevelForMemTableOutput(min_user_key, max_user_key);
        if (0!=level)
        {
            std::string old_name, new_name;

            old_name=TableFileName(dbname_, meta.number, 0);
            new_name=TableFileName(dbname_, meta.number, level);
            s=env_->RenameFile(old_name, new_name);
        }   // if
    }

    if (s.ok())
        edit->AddFile(level, meta.number, meta.file_size,
                      meta.smallest, meta.largest);
  }

  CompactionStats stats;
  stats.micros = env_->NowMicros() - start_micros;
  stats.bytes_written = meta.file_size;
  stats_[level].Add(stats);

  if (0!=meta.num_entries && s.ok())
  {
      // This SetWriteRate() call removed because this thread
      //  has priority (others blocked on mutex) and thus created
      //  misleading estimates of disk write speed
      // 2x since mem to disk, not disk to disk
      //      env_->SetWriteRate(2*stats.micros/meta.num_entries);
      // 2x since mem to disk, not disk to disk
      // env_->SetWriteRate(2*stats.micros/meta.num_entries);
  }   // if

  // Riak adds extra reference to file, must remove it
  //  in this race condition upon close
  if (s.ok() && shutting_down_.Acquire_Load()) {
      versions_->GetTableCache()->Evict(meta.number, true);
  }


  return s;
}

Status DBImpl::CompactMemTable() {
  mutex_.AssertHeld();
  assert(imm_ != NULL);

  // Save the contents of the memtable as a new Table
  VersionEdit edit;
  Version* base = versions_->current();
  base->Ref();
  Status s = WriteLevel0Table(imm_, &edit, base);
  base->Unref();

  if (s.ok() && shutting_down_.Acquire_Load()) {
    s = Status::IOError("Deleting DB during memtable compaction");
  }

  // Replace immutable memtable with the generated Table
  if (s.ok()) {
    edit.SetPrevLogNumber(0);
    edit.SetLogNumber(logfile_number_);  // Earlier logs no longer needed
    s = versions_->LogAndApply(&edit, &mutex_);
  }

  if (s.ok()) {
    // Commit to the new state
    imm_->Unref();
    imm_ = NULL;
    has_imm_.Release_Store(NULL);
    DeleteObsoleteFiles();
  }

  return s;
}

void DBImpl::CompactRange(const Slice* begin, const Slice* end) {
  int max_level_with_files = 1;
  {
    MutexLock l(&mutex_);
    Version* base = versions_->current();
    for (int level = 1; level < config::kNumLevels; level++) {
      if (base->OverlapInLevel(level, begin, end)) {
        max_level_with_files = level;
      }
    }
  }
  TEST_CompactMemTable(); // TODO(sanjay): Skip if memtable does not overlap
  for (int level = 0; level < max_level_with_files; level++) {
    TEST_CompactRange(level, begin, end);
  }
}

void DBImpl::TEST_CompactRange(int level, const Slice* begin,const Slice* end) {
  assert(level >= 0);
  assert(level + 1 < config::kNumLevels);

  InternalKey begin_storage, end_storage;

  ManualCompaction manual;
  manual.level = level;
  manual.done = false;
  if (begin == NULL) {
    manual.begin = NULL;
  } else {
    begin_storage = InternalKey(*begin, kMaxSequenceNumber, kValueTypeForSeek);
    manual.begin = &begin_storage;
  }
  if (end == NULL) {
    manual.end = NULL;
  } else {
    end_storage = InternalKey(*end, 0, static_cast<ValueType>(0));
    manual.end = &end_storage;
  }

  MutexLock l(&mutex_);
  while (!manual.done) {
    while (manual_compaction_ != NULL || IsCompactionScheduled()) {
      bg_cv_.Wait();
    }
    manual_compaction_ = &manual;
    MaybeScheduleCompaction();
    while (manual_compaction_ == &manual) {
      bg_cv_.Wait();
    }
  }
}

Status DBImpl::TEST_CompactMemTable() {
  // NULL batch means just wait for earlier writes to be done
  Status s = Write(WriteOptions(), NULL);
  if (s.ok()) {
    // Wait until the compaction completes
    MutexLock l(&mutex_);
    while (imm_ != NULL && bg_error_.ok()) {
      bg_cv_.Wait();
    }
    if (imm_ != NULL) {
      s = bg_error_;
    }
  }
  return s;
}

void DBImpl::MaybeScheduleCompaction() {
  mutex_.AssertHeld();

  int state, priority;
  bool push;

  // decide which background thread gets the compaction job
  state=0;
  priority=0;
  push=false;

  // merge level 0s to level 1
  Compaction * c_ptr;
  c_ptr=versions_->PickCompaction();

  // compaction of level 0 files:  high priority
  if (NULL!=c_ptr && c_ptr->level()==0)
  {
      push=true;
      priority=versions_->NumLevelFiles(0);
  }   // if
  else
  {
      priority=versions_->current()->WritePenalty();
  }   // else

  delete c_ptr;

  if (push)
  {
      // is something else already on background work queue
      if (bg_compaction_scheduled_)
          state=2;
      else
          state=1;
  }   // if

  if (bg_compaction_scheduled_ && !push) {
    // Already scheduled
  } else if (shutting_down_.Acquire_Load()) {
    // DB is being deleted; no more background compactions
  } else if (manual_compaction_ == NULL &&
             !versions_->NeedsCompaction()) {
    // No work to be done
  } else {
    bg_compaction_scheduled_ = true;
    env_->Schedule(&DBImpl::BGWork, this, state, (NULL!=imm_), priority);
  }
}

void DBImpl::BGWork(void* db) {
  reinterpret_cast<DBImpl*>(db)->BackgroundCall();
}

void DBImpl::BackgroundCall() {
  MutexLock l(&mutex_);
  assert(bg_compaction_scheduled_);

  ++running_compactions_;

  if (!shutting_down_.Acquire_Load()) {
    Status s = BackgroundCompaction();
    if (!s.ok()) {
      // Wait a little bit before retrying background compaction in
      // case this is an environmental problem and we do not want to
      // chew up resources for failed compactions for the duration of
      // the problem.
      bg_cv_.SignalAll();  // In case a waiter can proceed despite the error
      Log(options_.info_log, "Waiting after background compaction error: %s",
          s.ToString().c_str());
      mutex_.Unlock();
      env_->SleepForMicroseconds(1000000);
      mutex_.Lock();
    }
  }
  bg_compaction_scheduled_ = false;
  --running_compactions_;
<<<<<<< HEAD

  // Previous compaction may have produced too many files in a level,
  // so reschedule another compaction if needed.
  if (!options_.is_repair)
      MaybeScheduleCompaction();
  bg_cv_.SignalAll();

}


void
DBImpl::BackgroundImmCompactCall() {
  MutexLock l(&mutex_);
  assert(NULL != imm_);

  ++running_compactions_;

  if (!shutting_down_.Acquire_Load()) {
    Status s = CompactMemTable();
    if (!s.ok()) {
      // Wait a little bit before retrying background compaction in
      // case this is an environmental problem and we do not want to
      // chew up resources for failed compactions for the duration of
      // the problem.
      bg_cv_.SignalAll();  // In case a waiter can proceed despite the error
      Log(options_.info_log, "Waiting after background imm compaction error: %s",
          s.ToString().c_str());
      mutex_.Unlock();
      env_->SleepForMicroseconds(1000000);
      mutex_.Lock();
    }
  }
//  IsCompactionScheduled() = false;
  --running_compactions_;
=======
>>>>>>> b0ee700d

  // Previous compaction may have produced too many files in a level,
  // so reschedule another compaction if needed.
  if (!options_.is_repair)
      MaybeScheduleCompaction();

  // shutdown is waiting for this imm_ to clear
  if (shutting_down_.Acquire_Load()) {

    // must abandon data in memory ... hope recovery log works
    imm_->Unref();
    imm_ = NULL;
    has_imm_.Release_Store(NULL);
  } // if

  bg_cv_.SignalAll();

}


<<<<<<< HEAD
=======
void
DBImpl::BackgroundImmCompactCall() {
  MutexLock l(&mutex_);
  assert(NULL != imm_);

  ++running_compactions_;

  if (!shutting_down_.Acquire_Load()) {
    Status s = CompactMemTable();
    if (!s.ok()) {
      // Wait a little bit before retrying background compaction in
      // case this is an environmental problem and we do not want to
      // chew up resources for failed compactions for the duration of
      // the problem.
      bg_cv_.SignalAll();  // In case a waiter can proceed despite the error
      Log(options_.info_log, "Waiting after background imm compaction error: %s",
          s.ToString().c_str());
      mutex_.Unlock();
      env_->SleepForMicroseconds(1000000);
      mutex_.Lock();
    }
  }
//  IsCompactionScheduled() = false;
  --running_compactions_;

  // Previous compaction may have produced too many files in a level,
  // so reschedule another compaction if needed.
  if (!options_.is_repair)
      MaybeScheduleCompaction();

  // shutdown is waiting for this imm_ to clear
  if (shutting_down_.Acquire_Load()) {

    // must abandon data in memory ... hope recovery log works
    imm_->Unref();
    imm_ = NULL;
    has_imm_.Release_Store(NULL);
  } // if

  bg_cv_.SignalAll();
}


>>>>>>> b0ee700d

Status DBImpl::BackgroundCompaction() {
  Status status;

  mutex_.AssertHeld();

  Compaction* c;
  bool is_manual = (manual_compaction_ != NULL);
  InternalKey manual_end;
  if (is_manual) {
    ManualCompaction* m = (ManualCompaction *) manual_compaction_;
    c = versions_->CompactRange(m->level, m->begin, m->end);
    m->done = (c == NULL);
    if (c != NULL) {
      manual_end = c->input(0, c->num_input_files(0) - 1)->largest;
    }
    Log(options_.info_log,
        "Manual compaction at level-%d from %s .. %s; will stop at %s\n",
        m->level,
        (m->begin ? m->begin->DebugString().c_str() : "(begin)"),
        (m->end ? m->end->DebugString().c_str() : "(end)"),
        (m->done ? "(end)" : manual_end.DebugString().c_str()));
  } else {
    c = versions_->PickCompaction();
  }


  if (c == NULL) {
    // Nothing to do
  } else if (!is_manual && c->IsTrivialMove()) {
    // Move file to next level
    assert(c->num_input_files(0) == 1);
    std::string old_name, new_name;
    FileMetaData* f = c->input(0, 0);

    old_name=TableFileName(dbname_, f->number, c->level());
    new_name=TableFileName(dbname_, f->number, c->level() +1);
    status=env_->RenameFile(old_name, new_name);

    if (status.ok())
    {
        c->edit()->DeleteFile(c->level(), f->number);
        c->edit()->AddFile(c->level() + 1, f->number, f->file_size,
                           f->smallest, f->largest);
        status = versions_->LogAndApply(c->edit(), &mutex_);

        // if LogAndApply fails, should file be renamed back to original spot?
        VersionSet::LevelSummaryStorage tmp;
        Log(options_.info_log, "Moved #%lld to level-%d %lld bytes %s: %s\n",
            static_cast<unsigned long long>(f->number),
            c->level() + 1,
            static_cast<unsigned long long>(f->file_size),
            status.ToString().c_str(),
            versions_->LevelSummary(&tmp));
    }  // if
  } else {
    CompactionState* compact = new CompactionState(c);
    status = DoCompactionWork(compact);
    CleanupCompaction(compact);
    c->ReleaseInputs();
    DeleteObsoleteFiles();
  }
  delete c;

  if (status.ok()) {
    // Done
  } else if (shutting_down_.Acquire_Load()) {
    // Ignore compaction errors found during shutting down
  } else {
    Log(options_.info_log,
        "Compaction error: %s", status.ToString().c_str());
    if (options_.paranoid_checks && bg_error_.ok()) {
      bg_error_ = status;
    }
  }

  if (is_manual) {
    ManualCompaction* m = (ManualCompaction *)manual_compaction_;
    if (!status.ok()) {
      m->done = true;
    }
    if (!m->done) {
      // We only compacted part of the requested range.  Update *m
      // to the range that is left to be compacted.
      m->tmp_storage = manual_end;
      m->begin = &m->tmp_storage;
    }
    manual_compaction_ = NULL;
  }

  return status;
}

void DBImpl::CleanupCompaction(CompactionState* compact) {
  mutex_.AssertHeld();
  if (compact->builder != NULL) {
    // May happen if we get a shutdown call in the middle of compaction
    compact->builder->Abandon();
    delete compact->builder;
  } else {
    assert(compact->outfile == NULL);
  }
  delete compact->outfile;
  for (size_t i = 0; i < compact->outputs.size(); i++) {
    const CompactionState::Output& out = compact->outputs[i];
    pending_outputs_.erase(out.number);
  }
  delete compact;
}

Status DBImpl::OpenCompactionOutputFile(CompactionState* compact) {
  assert(compact != NULL);
  assert(compact->builder == NULL);
  uint64_t file_number;
  {
    mutex_.Lock();
    file_number = versions_->NewFileNumber();
    pending_outputs_.insert(file_number);
    CompactionState::Output out;
    out.number = file_number;
    out.smallest.Clear();
    out.largest.Clear();
    compact->outputs.push_back(out);
    mutex_.Unlock();
  }

  // Make the output file
  std::string fname = TableFileName(dbname_, file_number, compact->compaction->level()+1);
  Status s = env_->NewWritableFile(fname, &compact->outfile);
  if (s.ok()) {
    compact->builder = new TableBuilder(options_, compact->outfile);
  }
  return s;
}

Status DBImpl::FinishCompactionOutputFile(CompactionState* compact,
                                          Iterator* input) {
  assert(compact != NULL);
  assert(compact->outfile != NULL);
  assert(compact->builder != NULL);

  const uint64_t output_number = compact->current_output()->number;
  assert(output_number != 0);

  // Check for iterator errors
  Status s = input->status();
  const uint64_t current_entries = compact->builder->NumEntries();
  if (s.ok()) {
    s = compact->builder->Finish();
  } else {
    compact->builder->Abandon();
  }
  const uint64_t current_bytes = compact->builder->FileSize();
  compact->current_output()->file_size = current_bytes;
  compact->total_bytes += current_bytes;
  compact->num_entries += compact->builder->NumEntries();
  delete compact->builder;
  compact->builder = NULL;

  // Finish and check for file errors
  if (s.ok()) {
    s = compact->outfile->Sync();
  }
  if (s.ok()) {
    s = compact->outfile->Close();
  }
  delete compact->outfile;
  compact->outfile = NULL;

  if (s.ok() && current_entries > 0) {
    // Verify that the table is usable
    Iterator* iter = table_cache_->NewIterator(ReadOptions(),
                                               output_number,
                                               current_bytes,
                                               compact->compaction->level()+1);
    s = iter->status();
    delete iter;
    if (s.ok()) {
      Log(options_.info_log,
          "Generated table #%llu: %lld keys, %lld bytes",
          (unsigned long long) output_number,
          (unsigned long long) current_entries,
          (unsigned long long) current_bytes);
    }
  }
  return s;
}


Status DBImpl::InstallCompactionResults(CompactionState* compact) {
  mutex_.AssertHeld();
  Log(options_.info_log,  "Compacted %d@%d + %d@%d files => %lld bytes",
      compact->compaction->num_input_files(0),
      compact->compaction->level(),
      compact->compaction->num_input_files(1),
      compact->compaction->level() + 1,
      static_cast<long long>(compact->total_bytes));

  // Add compaction outputs
  compact->compaction->AddInputDeletions(compact->compaction->edit());
  const int level = compact->compaction->level();
  for (size_t i = 0; i < compact->outputs.size(); i++) {
    const CompactionState::Output& out = compact->outputs[i];
    compact->compaction->edit()->AddFile(
        level + 1,
        out.number, out.file_size, out.smallest, out.largest);
  }
  return versions_->LogAndApply(compact->compaction->edit(), &mutex_);
}

Status DBImpl::DoCompactionWork(CompactionState* compact) {

  Log(options_.info_log,  "Compacting %d@%d + %d@%d files",
      compact->compaction->num_input_files(0),
      compact->compaction->level(),
      compact->compaction->num_input_files(1),
      compact->compaction->level() + 1);

  assert(versions_->NumLevelFiles(compact->compaction->level()) > 0);
  assert(compact->builder == NULL);
  assert(compact->outfile == NULL);
  if (snapshots_.empty()) {
    compact->smallest_snapshot = versions_->LastSequence();
  } else {
    compact->smallest_snapshot = snapshots_.oldest()->number_;
  }

  // Release mutex while we're actually doing the compaction work
  mutex_.Unlock();

  bool is_level0_compaction=(0 == compact->compaction->level());

  const uint64_t start_micros = env_->NowMicros();
  int64_t imm_micros = 0;  // Micros spent doing imm_ compactions


  Iterator* input = versions_->MakeInputIterator(compact->compaction);
  input->SeekToFirst();
  Status status;
  ParsedInternalKey ikey;
  std::string current_user_key;

  KeyRetirement retire(user_comparator(), compact->smallest_snapshot, compact->compaction);

  for (; input->Valid() && !shutting_down_.Acquire_Load(); )
  {
    Slice key = input->key();
    if (compact->builder != NULL
        && compact->compaction->ShouldStopBefore(key, compact->builder->NumEntries())) {

      status = FinishCompactionOutputFile(compact, input);
      if (!status.ok()) {
        break;
      }
    }

    // Handle key/value, add to state, etc.
    bool drop = retire(key);

    if (!drop) {
      // Open output file if necessary
      if (compact->builder == NULL) {
        status = OpenCompactionOutputFile(compact);
        if (!status.ok()) {
          break;
        }
      }
      if (compact->builder->NumEntries() == 0) {
        compact->current_output()->smallest.DecodeFrom(key);
      }
      compact->current_output()->largest.DecodeFrom(key);
      compact->builder->Add(key, input->value());

      // update throttle ... now, end of compaction may be too late
      //   but not too often since NowMicros can be costly
      size_t entry_count;
      entry_count=compact->num_entries + compact->builder->NumEntries();

      // Close output file if it is big enough
      if (compact->builder->FileSize() >=
          compact->compaction->MaxOutputFileSize()) {
        status = FinishCompactionOutputFile(compact, input);
        if (!status.ok()) {
          break;
        }
      }
    }

    input->Next();
  }

  if (status.ok() && shutting_down_.Acquire_Load()) {
    status = Status::IOError("Deleting DB during compaction");

    // cleanup Riak modification that adds extra reference
    //  to overlap levels files.
    if (compact->compaction->level() < config::kNumOverlapLevels)
    {
        for (size_t i = 0; i < compact->outputs.size(); i++) {
            const CompactionState::Output& out = compact->outputs[i];
            versions_->GetTableCache()->Evict(out.number, true);
        }   // for
    }   // if
  }
  if (status.ok() && compact->builder != NULL) {
    status = FinishCompactionOutputFile(compact, input);
  }
  if (status.ok()) {
    status = input->status();
  }
  delete input;
  input = NULL;

  CompactionStats stats;
  stats.micros = env_->NowMicros() - start_micros - imm_micros;
  for (int which = 0; which < 2; which++) {
    for (int i = 0; i < compact->compaction->num_input_files(which); i++) {
      stats.bytes_read += compact->compaction->input(which, i)->file_size;
    }
  }
  for (size_t i = 0; i < compact->outputs.size(); i++) {
    stats.bytes_written += compact->outputs[i].file_size;
  }

  mutex_.Lock();
  stats_[compact->compaction->level() + 1].Add(stats);

  if (status.ok()) {
    if (0!=compact->num_entries)
        SetThrottleWriteRate((env_->NowMicros() - start_micros - imm_micros), compact->num_entries,
                            is_level0_compaction, env_->GetBackgroundBacklog());
    status = InstallCompactionResults(compact);
  }
  VersionSet::LevelSummaryStorage tmp;
  Log(options_.info_log,
      "compacted to: %s", versions_->LevelSummary(&tmp));
  return status;
}


namespace {
struct IterState {
  port::Mutex* mu;
  Version* version;
  MemTable* mem;
  volatile MemTable* imm;
};

static void CleanupIteratorState(void* arg1, void* arg2) {
  IterState* state = reinterpret_cast<IterState*>(arg1);
  state->mu->Lock();
  state->mem->Unref();
  if (state->imm != NULL) state->imm->Unref();
  state->version->Unref();
  state->mu->Unlock();
  delete state;
}
}  // namespace

Iterator* DBImpl::NewInternalIterator(const ReadOptions& options,
                                      SequenceNumber* latest_snapshot) {
  IterState* cleanup = new IterState;
  mutex_.Lock();
  *latest_snapshot = versions_->LastSequence();

  // Collect together all needed child iterators
  std::vector<Iterator*> list;
  list.push_back(mem_->NewIterator());
  mem_->Ref();
  if (imm_ != NULL) {
     list.push_back(((MemTable *)imm_)->NewIterator());
    imm_->Ref();
  }
  versions_->current()->AddIterators(options, &list);
  Iterator* internal_iter =
      NewMergingIterator(&internal_comparator_, &list[0], list.size());
  versions_->current()->Ref();

  cleanup->mu = &mutex_;
  cleanup->mem = mem_;
  cleanup->imm = imm_;
  cleanup->version = versions_->current();
  internal_iter->RegisterCleanup(CleanupIteratorState, cleanup, NULL);

  mutex_.Unlock();
  return internal_iter;
}

Iterator* DBImpl::TEST_NewInternalIterator() {
  SequenceNumber ignored;
  return NewInternalIterator(ReadOptions(), &ignored);
}

int64_t DBImpl::TEST_MaxNextLevelOverlappingBytes() {
  MutexLock l(&mutex_);
  return versions_->MaxNextLevelOverlappingBytes();
}

Status DBImpl::Get(const ReadOptions& options,
                   const Slice& key,
                   std::string* value) {
  StringValue stringvalue(*value);
  return DBImpl::Get(options, key, &stringvalue);
}

Status DBImpl::Get(const ReadOptions& options,
                   const Slice& key,
                   Value* value) {
  Status s;
  MutexLock l(&mutex_);
  SequenceNumber snapshot;
  if (options.snapshot != NULL) {
    snapshot = reinterpret_cast<const SnapshotImpl*>(options.snapshot)->number_;
  } else {
    snapshot = versions_->LastSequence();
  }

  MemTable* mem = mem_;
  volatile MemTable* imm = imm_;
  Version* current = versions_->current();
  mem->Ref();
  if (imm != NULL) imm->Ref();
  current->Ref();

  bool have_stat_update = false;
  Version::GetStats stats;

  // Unlock while reading from files and memtables
  {
    mutex_.Unlock();
    // First look in the memtable, then in the immutable memtable (if any).
    LookupKey lkey(key, snapshot);
    if (mem->Get(lkey, value, &s)) {
      // Done
        gPerfCounters->Inc(ePerfGetMem);
    } else if (imm != NULL && ((MemTable *)imm)->Get(lkey, value, &s)) {
      // Done
        gPerfCounters->Inc(ePerfGetImm);
    } else {
      s = current->Get(options, lkey, value, &stats);
      have_stat_update = true;
      gPerfCounters->Inc(ePerfGetVersion);
    }
    mutex_.Lock();
  }

  if (have_stat_update && current->UpdateStats(stats)) {
      // no compactions initiated by reads, takes too long
      // MaybeScheduleCompaction();
  }
  mem->Unref();
  if (imm != NULL) imm->Unref();
  current->Unref();

  gPerfCounters->Inc(ePerfApiGet);

  return s;
}

Iterator* DBImpl::NewIterator(const ReadOptions& options) {
  SequenceNumber latest_snapshot;
  Iterator* internal_iter = NewInternalIterator(options, &latest_snapshot);
  gPerfCounters->Inc(ePerfIterNew);
  return NewDBIterator(
      &dbname_, env_, user_comparator(), internal_iter,
      (options.snapshot != NULL
       ? reinterpret_cast<const SnapshotImpl*>(options.snapshot)->number_
       : latest_snapshot));
}

const Snapshot* DBImpl::GetSnapshot() {
  MutexLock l(&mutex_);
  return snapshots_.New(versions_->LastSequence());
}

void DBImpl::ReleaseSnapshot(const Snapshot* s) {
  MutexLock l(&mutex_);
  snapshots_.Delete(reinterpret_cast<const SnapshotImpl*>(s));
}

// Convenience methods
Status DBImpl::Put(const WriteOptions& o, const Slice& key, const Slice& val) {
  return DB::Put(o, key, val);
}

Status DBImpl::Delete(const WriteOptions& options, const Slice& key) {
  return DB::Delete(options, key);
}

Status DBImpl::Write(const WriteOptions& options, WriteBatch* my_batch) {
  Status status;
  int throttle(0);

  Writer w(&mutex_);
  w.batch = my_batch;
  w.sync = options.sync;
  w.done = false;

  {  // place mutex_ within a block
     //  not changing tabs to ease compare to Google sources
  MutexLock l(&mutex_);
  writers_.push_back(&w);
  while (!w.done && &w != writers_.front()) {
    w.cv.Wait();
  }
  if (w.done) {
    return w.status;  // skips throttle ... maintenance unfriendly coding, bastards
  }

  // May temporarily unlock and wait.
  status = MakeRoomForWrite(my_batch == NULL);
  uint64_t last_sequence = versions_->LastSequence();
  Writer* last_writer = &w;
  if (status.ok() && my_batch != NULL) {  // NULL batch is for compactions
    WriteBatch* updates = BuildBatchGroup(&last_writer);
    WriteBatchInternal::SetSequence(updates, last_sequence + 1);
    last_sequence += WriteBatchInternal::Count(updates);

    // Add to log and apply to memtable.  We can release the lock
    // during this phase since &w is currently responsible for logging
    // and protects against concurrent loggers and concurrent writes
    // into mem_.
    {
      mutex_.Unlock();
      status = log_->AddRecord(WriteBatchInternal::Contents(updates));
      if (status.ok() && options.sync) {
        status = logfile_->Sync();
      }
      if (status.ok()) {
        status = WriteBatchInternal::InsertInto(updates, mem_);
      }
      mutex_.Lock();
    }
    if (updates == tmp_batch_) tmp_batch_->Clear();

    versions_->SetLastSequence(last_sequence);
  }

  while (true) {
    Writer* ready = writers_.front();
    writers_.pop_front();
    if (ready != &w) {
      ready->status = status;
      ready->done = true;
      ready->cv.Signal();
    }
    if (ready == last_writer) break;
  }

  // Notify new head of write queue
  if (!writers_.empty()) {
    writers_.front()->cv.Signal();
  }

  gPerfCounters->Inc(ePerfApiWrite);

  // protect use of versions_ ... still within scope of mutex_ lock
  throttle=versions_->WriteThrottleUsec(IsCompactionScheduled());
  }  // release  MutexLock l(&mutex_)


  // throttle on exit to reduce possible reordering
  if (0!=throttle)
  {
      uint64_t now, remaining_wait, new_end, batch_wait;
      int batch_count;

      /// slowing each call down sequentially
      MutexLock l(&throttle_mutex_);

      // server may have been busy since previous write,
      //  use only the remaining time as throttle
      now=env_->NowMicros();

      if (now < throttle_end)
      {

          remaining_wait=throttle_end - now;
          env_->SleepForMicroseconds(remaining_wait);
          new_end=now+remaining_wait+throttle;

          gPerfCounters->Add(ePerfDebug0, remaining_wait);
      }   // if
      else
      {
          remaining_wait=0;
          new_end=now + throttle;
      }   // else

      // throttle is per key write, how many in batch?
      batch_count=(NULL!=my_batch ? WriteBatchInternal::Count(my_batch) : 1);
      if (0 < batch_count)  // unclear if Count() could return zero
          --batch_count;
      batch_wait=throttle * batch_count;

      // only wait on batch if extends beyond potential wait period
      if (now + remaining_wait < throttle_end + batch_wait)
      {
          remaining_wait=throttle_end + batch_wait - (now + remaining_wait);
          env_->SleepForMicroseconds(remaining_wait);
          new_end +=remaining_wait;

          gPerfCounters->Add(ePerfDebug0, remaining_wait);
      }   // if

      throttle_end=new_end;
  }   // if

  // throttle not needed, kill off old wait time
  else if (0!=throttle_end)
  {
      throttle_end=0;
  }   // else if

  return status;
}

// REQUIRES: Writer list must be non-empty
// REQUIRES: First writer must have a non-NULL batch
WriteBatch* DBImpl::BuildBatchGroup(Writer** last_writer) {
  assert(!writers_.empty());
  Writer* first = writers_.front();
  WriteBatch* result = first->batch;
  assert(result != NULL);

  size_t size = WriteBatchInternal::ByteSize(first->batch);

  // Allow the group to grow up to a maximum size, but if the
  // original write is small, limit the growth so we do not slow
  // down the small write too much.
  size_t max_size = 1 << 20;
  if (size <= (128<<10)) {
    max_size = size + (128<<10);
  }

  *last_writer = first;
  std::deque<Writer*>::iterator iter = writers_.begin();
  ++iter;  // Advance past "first"
  for (; iter != writers_.end(); ++iter) {
    Writer* w = *iter;
    if (w->sync && !first->sync) {
      // Do not include a sync write into a batch handled by a non-sync write.
      break;
    }

    if (w->batch != NULL) {
      size += WriteBatchInternal::ByteSize(w->batch);
      if (size > max_size) {
        // Do not make batch too big
        break;
      }

      // Append to *reuslt
      if (result == first->batch) {
        // Switch to temporary batch instead of disturbing caller's batch
        result = tmp_batch_;
        assert(WriteBatchInternal::Count(result) == 0);
        WriteBatchInternal::Append(result, first->batch);
      }
      WriteBatchInternal::Append(result, w->batch);
    }
    *last_writer = w;
  }
  return result;
}

// REQUIRES: mutex_ is held
// REQUIRES: this thread is currently at the front of the writer queue
Status DBImpl::MakeRoomForWrite(bool force) {
  mutex_.AssertHeld();
  assert(!writers_.empty());
  bool allow_delay = !force;
  Status s;

  // hint to background compaction.
  level0_good=(versions_->NumLevelFiles(0) < (int)config::kL0_CompactionTrigger);

  while (true) {
    if (!bg_error_.ok()) {
      // Yield previous error
        gPerfCounters->Inc(ePerfWriteError);
      s = bg_error_;
      break;
    } else if (
        allow_delay &&
        versions_->NumLevelFiles(0) >= (int)config::kL0_SlowdownWritesTrigger) {
      // We are getting close to hitting a hard limit on the number of
      // L0 files.  Rather than delaying a single write by several
      // seconds when we hit the hard limit, start delaying each
      // individual write by 1ms to reduce latency variance.  Also,
      // this delay hands over some CPU to the compaction thread in
      // case it is sharing the same core as the writer.
      mutex_.Unlock();
#if 0   // see if this impacts smoothing or helps (but keep the counts)
      env_->SleepForMicroseconds(1000);
#endif
      allow_delay = false;  // Do not delay a single write more than once
      gPerfCounters->Inc(ePerfWriteSleep);
      mutex_.Lock();
    } else if (!force &&
               (mem_->ApproximateMemoryUsage() <= options_.write_buffer_size)) {
      // There is room in current memtable
        gPerfCounters->Inc(ePerfWriteNoWait);
      break;
    } else if (imm_ != NULL) {
      // We have filled up the current memtable, but the previous
      // one is still being compacted, so we wait.
      Log(options_.info_log, "waiting 2...\n");
      gPerfCounters->Inc(ePerfWriteWaitImm);
      MaybeScheduleCompaction();
      bg_cv_.Wait();
      Log(options_.info_log, "running 2...\n");
    } else if (versions_->NumLevelFiles(0) >= config::kL0_StopWritesTrigger) {
      // There are too many level-0 files.
      Log(options_.info_log, "waiting...\n");
      gPerfCounters->Inc(ePerfWriteWaitLevel0);
      bg_cv_.Wait();
      Log(options_.info_log, "running...\n");
    } else {
      // Attempt to switch to a new memtable and trigger compaction of old
      assert(versions_->PrevLogNumber() == 0);
      uint64_t new_log_number = versions_->NewFileNumber();
      WritableFile* lfile = NULL;
      gPerfCounters->Inc(ePerfWriteNewMem);
      s = env_->NewWriteOnlyFile(LogFileName(dbname_, new_log_number), &lfile);
      if (!s.ok()) {
        // Avoid chewing through file number space in a tight loop.
        versions_->ReuseFileNumber(new_log_number);
        break;
      }
      delete log_;
      delete logfile_;
      logfile_ = lfile;
      logfile_number_ = new_log_number;
      log_ = new log::Writer(lfile);
      imm_ = mem_;
      has_imm_.Release_Store((MemTable*)imm_);
      if (NULL!=imm_)
      {
         ThreadTask * task=new ImmWriteTask(this);
         gImmThreads->Submit(task);
      }
      mem_ = new MemTable(internal_comparator_);
      mem_->Ref();
      force = false;   // Do not force another compaction if have room
      MaybeScheduleCompaction();
    }
  }
  return s;
}

bool DBImpl::GetProperty(const Slice& property, std::string* value) {
  value->clear();

  MutexLock l(&mutex_);
  Slice in = property;
  Slice prefix("leveldb.");
  if (!in.starts_with(prefix)) return false;
  in.remove_prefix(prefix.size());

  if (in.starts_with("num-files-at-level")) {
    in.remove_prefix(strlen("num-files-at-level"));
    uint64_t level;
    bool ok = ConsumeDecimalNumber(&in, &level) && in.empty();
    if (!ok || level >= (uint64_t)config::kNumLevels) {
      return false;
    } else {
      char buf[100];
      snprintf(buf, sizeof(buf), "%zd",
               versions_->NumLevelFiles(static_cast<int>(level)));
      *value = buf;
      return true;
    }
  } else if (in == "stats") {
    char buf[200];
    snprintf(buf, sizeof(buf),
             "                               Compactions\n"
             "Level  Files Size(MB) Time(sec) Read(MB) Write(MB)\n"
             "--------------------------------------------------\n"
             );
    value->append(buf);
    for (int level = 0; level < config::kNumLevels; level++) {
      int files = versions_->NumLevelFiles(level);
      if (stats_[level].micros > 0 || files > 0) {
        snprintf(
            buf, sizeof(buf),
            "%3d %8d %8.0f %9.0f %8.0f %9.0f\n",
            level,
            files,
            versions_->NumLevelBytes(level) / 1048576.0,
            stats_[level].micros / 1e6,
            stats_[level].bytes_read / 1048576.0,
            stats_[level].bytes_written / 1048576.0);
        value->append(buf);
      }
    }
    return true;
  } else if (in == "sstables") {
    *value = versions_->current()->DebugString();
    return true;
  } else if (in == "total-bytes") {
    char buf[50];
    uint64_t total = 0;
    for (int level = 0; level < config::kNumLevels; level++) {
      total += versions_->NumLevelBytes(level);
    }
    snprintf(buf, sizeof(buf), "%" PRIu64, total);
    value->append(buf);
    return true;
  } else if (in == "file-cache") {
    char buf[50];
    snprintf(buf, sizeof(buf), "%zd", double_cache.GetCapacity(true));
    value->append(buf);
    return true;
  } else if (in == "block-cache") {
    char buf[50];
    snprintf(buf, sizeof(buf), "%zd", double_cache.GetCapacity(false));
    value->append(buf);
    return true;
  } else if (-1!=gPerfCounters->LookupCounter(in.ToString().c_str())) {

      char buf[66];
      int index;

      index=gPerfCounters->LookupCounter(in.ToString().c_str());
      snprintf(buf, sizeof(buf), "%" PRIu64 , gPerfCounters->Value(index));
      value->append(buf);
      return(true);
  }

  return false;
}

void DBImpl::GetApproximateSizes(
    const Range* range, int n,
    uint64_t* sizes) {
  // TODO(opt): better implementation
  Version* v;
  {
    MutexLock l(&mutex_);
    versions_->current()->Ref();
    v = versions_->current();
  }

  for (int i = 0; i < n; i++) {
    // Convert user_key into a corresponding internal key.
    InternalKey k1(range[i].start, kMaxSequenceNumber, kValueTypeForSeek);
    InternalKey k2(range[i].limit, kMaxSequenceNumber, kValueTypeForSeek);
    uint64_t start = versions_->ApproximateOffsetOf(v, k1);
    uint64_t limit = versions_->ApproximateOffsetOf(v, k2);
    sizes[i] = (limit >= start ? limit - start : 0);
  }

  {
    MutexLock l(&mutex_);
    v->Unref();
  }
}

// Default implementations of convenience methods that subclasses of DB
// can call if they wish
Status DB::Put(const WriteOptions& opt, const Slice& key, const Slice& value) {
  WriteBatch batch;
  batch.Put(key, value);
  return Write(opt, &batch);
}

Status DB::Delete(const WriteOptions& opt, const Slice& key) {
  WriteBatch batch;
  batch.Delete(key);
  return Write(opt, &batch);
}

DB::~DB() { }

Status DB::Open(const Options& options, const std::string& dbname,
                DB** dbptr) {
  *dbptr = NULL;

  DBImpl* impl = new DBImpl(options, dbname);
  impl->mutex_.Lock();
  VersionEdit edit;
  Status s;

  // 4 level0 files at 2Mbytes and 2Mbytes of block cache
  //  (but first level1 file is likely to thrash)
  //  ... this value is AFTER write_buffer and 40M for recovery log and LOG
  //if (!options.limited_developer_mem && impl->GetCacheCapacity() < flex::kMinimumDBMemory)
  //    s=Status::InvalidArgument("Less than 10Mbytes per database/vnode");

  if (s.ok())
      s = impl->Recover(&edit); // Handles create_if_missing, error_if_exists

  if (s.ok()) {
    uint64_t new_log_number = impl->versions_->NewFileNumber();
    WritableFile* lfile;
    s = options.env->NewWriteOnlyFile(LogFileName(dbname, new_log_number),
                                     &lfile);
    if (s.ok()) {
      edit.SetLogNumber(new_log_number);
      impl->logfile_ = lfile;
      impl->logfile_number_ = new_log_number;
      impl->log_ = new log::Writer(lfile);
      s = impl->versions_->LogAndApply(&edit, &impl->mutex_);
    }
    if (s.ok()) {
      impl->DeleteObsoleteFiles();
      impl->CheckCompactionState();
    }
  }
  impl->mutex_.Unlock();
  if (s.ok()) {
    *dbptr = impl;
  } else {
    delete impl;
  }

  gPerfCounters->Inc(ePerfApiOpen);

  return s;
}

Snapshot::~Snapshot() {
}

Status DestroyDB(const std::string& dbname, const Options& options) {
  Env* env = options.env;
  std::vector<std::string> filenames;
  // Ignore error in case directory does not exist
  env->GetChildren(dbname, &filenames);
  if (filenames.empty()) {
    return Status::OK();
  }

  FileLock* lock;
  const std::string lockname = LockFileName(dbname);
  Status result = env->LockFile(lockname, &lock);
  if (result.ok()) {
    uint64_t number;
    FileType type;

    // prune the table file directories
    for (int level=0; level<config::kNumLevels; ++level)
    {
        std::string dirname;

        filenames.clear();
        dirname=MakeDirName2(dbname, level, "sst");
        env->GetChildren(dirname, &filenames); // Ignoring errors on purpose
        for (size_t i = 0; i < filenames.size(); i++) {
            if (ParseFileName(filenames[i], &number, &type)) {
                Status del = env->DeleteFile(dirname + "/" + filenames[i]);
                if (result.ok() && !del.ok()) {
                    result = del;
                }   // if
            }   // if
        }   // for
        env->DeleteDir(dirname);
    }   // for

    filenames.clear();
    env->GetChildren(dbname, &filenames);
    for (size_t i = 0; i < filenames.size(); i++) {
      if (ParseFileName(filenames[i], &number, &type) &&
          type != kDBLockFile) {  // Lock file will be deleted at end
        Status del = env->DeleteFile(dbname + "/" + filenames[i]);
        if (result.ok() && !del.ok()) {
          result = del;
        }
      }
    }
    env->UnlockFile(lock);  // Ignore error since state is already gone
    env->DeleteFile(lockname);
    env->DeleteDir(dbname);  // Ignore error in case dir contains other files
  }
  return result;
}


Status DB::VerifyLevels() {return(Status::InvalidArgument("is_repair not set in Options before database opened"));};

// Riak specific repair
Status
DBImpl::VerifyLevels()
{
    Status result;

    // did they remember to open the db with flag set in options
    if (options_.is_repair)
    {
        InternalKey begin, end;
        bool overlap_found;
        int level;
        Version * ver;

        overlap_found=false;
        level=0;

        do
        {
            // get a copy of current version
            {
                MutexLock l(&mutex_);
                ver = versions_->current();
                ver->Ref();
            }

            // level is input and output (acts as cursor to progress)
            //  begin and end are outputs of function
            overlap_found=ver->VerifyLevels(level, begin, end);
            ver->Unref();

            if (overlap_found)
            {
                Slice s_begin, s_end;

                s_begin=begin.user_key();
                s_end=end.user_key();
                TEST_CompactRange(level, &s_begin, &s_end);
            }   // if

        } while(overlap_found);

    }   // if
    else
    {
        result=Status::InvalidArgument("is_repair not set in Options before database opened");
    }   // else

    return(result);

}   // VerifyLevels

}  // namespace leveldb<|MERGE_RESOLUTION|>--- conflicted
+++ resolved
@@ -34,10 +34,7 @@
 #include "table/two_level_iterator.h"
 #include "util/db_list.h"
 #include "util/coding.h"
-<<<<<<< HEAD
 #include "util/flexcache.h"
-=======
->>>>>>> b0ee700d
 #include "util/hot_threads.h"
 #include "util/logging.h"
 #include "util/mutexlock.h"
@@ -287,7 +284,6 @@
       env_->GetChildren(dbname_, &filenames); // Ignoring errors on purpose
       for (size_t i = 0; i < filenames.size(); i++) {
           KeepOrDelete(filenames[i], -1, live);
-<<<<<<< HEAD
       }   // for
 
       // prune the table file directories
@@ -302,22 +298,6 @@
               KeepOrDelete(filenames[i], level, live);
           }   // for
       }   // for
-=======
-      }   // for
-
-      // prune the table file directories
-      for (int level=0; level<config::kNumLevels; ++level)
-      {
-          std::string dirname;
-
-          filenames.clear();
-          dirname=MakeDirName2(dbname_, level, "sst");
-          env_->GetChildren(dirname, &filenames); // Ignoring errors on purpose
-          for (size_t i = 0; i < filenames.size(); i++) {
-              KeepOrDelete(filenames[i], level, live);
-          }   // for
-      }   // for
->>>>>>> b0ee700d
   }   // if
 }
 
@@ -932,7 +912,6 @@
   }
   bg_compaction_scheduled_ = false;
   --running_compactions_;
-<<<<<<< HEAD
 
   // Previous compaction may have produced too many files in a level,
   // so reschedule another compaction if needed.
@@ -941,6 +920,8 @@
   bg_cv_.SignalAll();
 
 }
+
+
 
 
 void
@@ -965,10 +946,8 @@
       mutex_.Lock();
     }
   }
-//  IsCompactionScheduled() = false;
+
   --running_compactions_;
-=======
->>>>>>> b0ee700d
 
   // Previous compaction may have produced too many files in a level,
   // so reschedule another compaction if needed.
@@ -985,56 +964,8 @@
   } // if
 
   bg_cv_.SignalAll();
-
-}
-
-
-<<<<<<< HEAD
-=======
-void
-DBImpl::BackgroundImmCompactCall() {
-  MutexLock l(&mutex_);
-  assert(NULL != imm_);
-
-  ++running_compactions_;
-
-  if (!shutting_down_.Acquire_Load()) {
-    Status s = CompactMemTable();
-    if (!s.ok()) {
-      // Wait a little bit before retrying background compaction in
-      // case this is an environmental problem and we do not want to
-      // chew up resources for failed compactions for the duration of
-      // the problem.
-      bg_cv_.SignalAll();  // In case a waiter can proceed despite the error
-      Log(options_.info_log, "Waiting after background imm compaction error: %s",
-          s.ToString().c_str());
-      mutex_.Unlock();
-      env_->SleepForMicroseconds(1000000);
-      mutex_.Lock();
-    }
-  }
-//  IsCompactionScheduled() = false;
-  --running_compactions_;
-
-  // Previous compaction may have produced too many files in a level,
-  // so reschedule another compaction if needed.
-  if (!options_.is_repair)
-      MaybeScheduleCompaction();
-
-  // shutdown is waiting for this imm_ to clear
-  if (shutting_down_.Acquire_Load()) {
-
-    // must abandon data in memory ... hope recovery log works
-    imm_->Unref();
-    imm_ = NULL;
-    has_imm_.Release_Store(NULL);
-  } // if
-
-  bg_cv_.SignalAll();
-}
-
-
->>>>>>> b0ee700d
+}
+
 
 Status DBImpl::BackgroundCompaction() {
   Status status;
