// Copyright (c) 2011 The LevelDB Authors. All rights reserved.
// Use of this source code is governed by a BSD-style license that can be
// found in the LICENSE file. See the AUTHORS file for names of contributors.

#include "db/db_impl.h"

#include <time.h>
#include <algorithm>
#include <errno.h>
#include <math.h>
#include <set>
#include <string>
#include <stdint.h>
#include <stdio.h>
#include <unistd.h>
#include <vector>
#include "db/builder.h"
#include "db/db_iter.h"
#include "db/dbformat.h"
#include "db/filename.h"
#include "db/log_reader.h"
#include "db/log_writer.h"
#include "db/memtable.h"
#include "db/table_cache.h"
#include "db/version_set.h"
#include "db/write_batch_internal.h"
#include "leveldb/db.h"
#include "leveldb/env.h"
#include "leveldb/status.h"
#include "leveldb/table.h"
#include "leveldb/table_builder.h"
#include "port/port.h"
#include "table/block.h"
#include "table/merger.h"
#include "table/two_level_iterator.h"
#include "util/db_list.h"
#include "util/coding.h"
#include "util/flexcache.h"
#include "util/hot_threads.h"
#include "util/logging.h"
#include "util/mutexlock.h"
#include "util/thread_tasks.h"
#include "util/throttle.h"
#include "leveldb/perf_count.h"

#define __STDC_FORMAT_MACROS
#include <inttypes.h>

namespace leveldb {

// Information kept for every waiting writer
struct DBImpl::Writer {
  Status status;
  WriteBatch* batch;
  bool sync;
  bool done;
  port::CondVar cv;

  explicit Writer(port::Mutex* mu) : cv(mu) { }
};

struct DBImpl::CompactionState {
  Compaction* const compaction;

  // Sequence numbers < smallest_snapshot are not significant since we
  // will never have to service a snapshot below smallest_snapshot.
  // Therefore if we have seen a sequence number S <= smallest_snapshot,
  // we can drop all entries for the same key with sequence numbers < S.
  SequenceNumber smallest_snapshot;

  // Files produced by compaction
  struct Output {
    uint64_t number;
    uint64_t file_size;
    InternalKey smallest, largest;
  };
  std::vector<Output> outputs;

  // State kept for output being generated
  WritableFile* outfile;
  TableBuilder* builder;

  uint64_t total_bytes;
  uint64_t num_entries;

  Output* current_output() { return &outputs[outputs.size()-1]; }

  explicit CompactionState(Compaction* c)
      : compaction(c),
        outfile(NULL),
        builder(NULL),
        total_bytes(0),
        num_entries(0) {
  }
};

Value::~Value() {}

class StringValue : public Value {
 public:
  explicit StringValue(std::string& val) : value_(val) {}
  ~StringValue() {}

  StringValue& assign(const char* data, size_t size) {
    value_.assign(data, size);
    return *this;
  }

 private:
  std::string& value_;
};

// Fix user-supplied options to be reasonable
template <class T,class V>
static void ClipToRange(T* ptr, V minvalue, V maxvalue) {
  if (static_cast<V>(*ptr) > maxvalue) *ptr = maxvalue;
  if (static_cast<V>(*ptr) < minvalue) *ptr = minvalue;
}

Options SanitizeOptions(const std::string& dbname,
                        const InternalKeyComparator* icmp,
                        const InternalFilterPolicy* ipolicy,
                        const Options& src,
                        Cache * block_cache) {
  Options result = src;
  result.comparator = icmp;
  result.filter_policy = (src.filter_policy != NULL) ? ipolicy : NULL;
  ClipToRange(&result.max_open_files,            20,     50000);
  ClipToRange(&result.write_buffer_size,         64<<10, 1<<30);
  ClipToRange(&result.block_size,                1<<10,  4<<20);

  if (src.limited_developer_mem)
  {
      gMapSize=2*1024*1024L;
      if (2*1024*1024L < result.write_buffer_size) // let unit tests be smaller
          result.write_buffer_size=2*1024*1024L;
  }   // if

  if (result.info_log == NULL) {
    // Open a log file in the same directory as the db
    src.env->CreateDir(dbname);  // In case it does not exist
    src.env->RenameFile(InfoLogFileName(dbname), OldInfoLogFileName(dbname));
    Status s = src.env->NewLogger(InfoLogFileName(dbname), &result.info_log);
    if (!s.ok()) {
      // No place suitable for logging
      result.info_log = NULL;
    }
  }

  if (result.block_cache == NULL) {
      result.block_cache = block_cache;
  }
  return result;
}

DBImpl::DBImpl(const Options& options, const std::string& dbname)
    : double_cache(options),
      env_(options.env),
      internal_comparator_(options.comparator),
      internal_filter_policy_(options.filter_policy),
      options_(SanitizeOptions(
          dbname, &internal_comparator_, &internal_filter_policy_,
          options, block_cache())),
      owns_info_log_(options_.info_log != options.info_log),
      owns_cache_(options_.block_cache != options.block_cache),
      dbname_(dbname),
      db_lock_(NULL),
      shutting_down_(NULL),
      bg_cv_(&mutex_),
      mem_(new MemTable(internal_comparator_)),
      imm_(NULL),
      logfile_(NULL),
      logfile_number_(0),
      log_(NULL),
      tmp_batch_(new WriteBatch),
      bg_compaction_scheduled_(false),
      manual_compaction_(NULL),
      level0_good(true),
      throttle_end(0),
      running_compactions_(0),
      block_size_changed_(0), last_low_mem_(0)
{
  current_block_size_=options_.block_size;
  DBList()->AddDB(this, options_.is_internal_db);

  mem_->Ref();
  has_imm_.Release_Store(NULL);

  table_cache_ = new TableCache(dbname_, &options_, file_cache());

  versions_ = new VersionSet(dbname_, &options_, table_cache_,
                             &internal_comparator_);

<<<<<<< HEAD
  gFlexCache.SetTotalMemory(options_.total_leveldb_mem);
=======
  // switch global for everyone ... tacky implementation for now
  gFadviseWillNeed=options_.fadvise_willneed;
>>>>>>> 82303b9e

  options_.Dump(options_.info_log);
  Log(options_.info_log,"               File cache size: %zd", double_cache.GetCapacity(true));
  Log(options_.info_log,"              Block cache size: %zd", double_cache.GetCapacity(false));

}

DBImpl::~DBImpl() {
  DBList()->ReleaseDB(this, options_.is_internal_db);

  // Wait for background work to finish
  mutex_.Lock();
  shutting_down_.Release_Store(this);  // Any non-NULL value is ok
  while (IsCompactionScheduled()) {
    bg_cv_.Wait();
  }
  mutex_.Unlock();

  // make sure flex cache knows this db is gone
  //  (must follow ReleaseDB() call ... see above)
  gFlexCache.RecalculateAllocations();

  delete versions_;
  if (mem_ != NULL) mem_->Unref();
  if (imm_ != NULL) imm_->Unref();
  delete tmp_batch_;
  delete log_;
  delete logfile_;
  delete table_cache_;

  if (owns_info_log_) {
    delete options_.info_log;
  }
  if (db_lock_ != NULL) {
    env_->UnlockFile(db_lock_);
  }
}

Status DBImpl::NewDB() {
  VersionEdit new_db;
  new_db.SetComparatorName(user_comparator()->Name());
  new_db.SetLogNumber(0);
  new_db.SetNextFile(2);
  new_db.SetLastSequence(0);

  const std::string manifest = DescriptorFileName(dbname_, 1);
  WritableFile* file;
  Status s = env_->NewWritableFile(manifest, &file);
  if (!s.ok()) {
    return s;
  }
  {
    log::Writer log(file);
    std::string record;
    new_db.EncodeTo(&record);
    s = log.AddRecord(record);
    if (s.ok()) {
      s = file->Close();
    }
  }
  delete file;
  if (s.ok()) {
    // Make "CURRENT" file that points to the new manifest file.
    s = SetCurrentFile(env_, dbname_, 1);
  } else {
    env_->DeleteFile(manifest);
  }

  return s;
}

void DBImpl::MaybeIgnoreError(Status* s) const {
  if (s->ok() || options_.paranoid_checks) {
    // No change needed
  } else {
    Log(options_.info_log, "Ignoring error %s", s->ToString().c_str());
    *s = Status::OK();
  }
}

void DBImpl::DeleteObsoleteFiles()
{
  // Only run this routine when down to one
  //  simultaneous compaction
  if (RunningCompactionCount()<2)
  {
      // Make a set of all of the live files
      std::set<uint64_t> live = pending_outputs_;
      versions_->AddLiveFiles(&live);

      // prune the database root directory
      std::vector<std::string> filenames;
      env_->GetChildren(dbname_, &filenames); // Ignoring errors on purpose
      for (size_t i = 0; i < filenames.size(); i++) {
          KeepOrDelete(filenames[i], -1, live);
      }   // for

      // prune the table file directories
      for (int level=0; level<config::kNumLevels; ++level)
      {
          std::string dirname;

          filenames.clear();
          dirname=MakeDirName2(dbname_, level, "sst");
          env_->GetChildren(dirname, &filenames); // Ignoring errors on purpose
          for (size_t i = 0; i < filenames.size(); i++) {
              KeepOrDelete(filenames[i], level, live);
          }   // for
      }   // for
  }   // if
}

void
DBImpl::KeepOrDelete(
    const std::string & Filename,
    int Level,
    const std::set<uint64_t> & Live)
{
  uint64_t number;
  FileType type;
  bool keep = true;

  if (ParseFileName(Filename, &number, &type))
  {
      switch (type)
      {
          case kLogFile:
              keep = ((number >= versions_->LogNumber()) ||
                      (number == versions_->PrevLogNumber()));
              break;

          case kDescriptorFile:
              // Keep my manifest file, and any newer incarnations'
              // (in case there is a race that allows other incarnations)
              keep = (number >= versions_->ManifestFileNumber());
              break;

          case kTableFile:
              keep = (Live.find(number) != Live.end());
              break;

          case kTempFile:
              // Any temp files that are currently being written to must
              // be recorded in pending_outputs_, which is inserted into "Live"
              keep = (Live.find(number) != Live.end());
          break;

          case kCurrentFile:
          case kDBLockFile:
          case kInfoLogFile:
              keep = true;
              break;
      }   // switch

      if (!keep)
      {
          if (type == kTableFile) {
              // temporary hard coding of extra overlapped
              //  levels
              table_cache_->Evict(number, (Level<config::kNumOverlapLevels));
          }
          Log(options_.info_log, "Delete type=%d #%lld\n",
              int(type),
              static_cast<unsigned long long>(number));
          if (-1!=Level)
          {
              std::string file;

              file=TableFileName(dbname_, number, Level);
              env_->DeleteFile(file);
          }   // if
          else
          {
              env_->DeleteFile(dbname_ + "/" + Filename);
          }   // else
      }   // if
  }   // if
} // DBImpl::KeepOrDelete


Status DBImpl::Recover(VersionEdit* edit) {
  mutex_.AssertHeld();

  // Ignore error from CreateDir since the creation of the DB is
  // committed only when the descriptor is created, and this directory
  // may already exist from a previous failed creation attempt.
  env_->CreateDir(dbname_);
  assert(db_lock_ == NULL);
  Status s = env_->LockFile(LockFileName(dbname_), &db_lock_);
  if (!s.ok()) {
    return s;
  }

  if (!env_->FileExists(CurrentFileName(dbname_))) {
    if (options_.create_if_missing) {
      s = NewDB();
      if (!s.ok()) {
        return s;
      }
    } else {
      return Status::InvalidArgument(
          dbname_, "does not exist (create_if_missing is false)");
    }
  } else {
    if (options_.error_if_exists) {
      return Status::InvalidArgument(
          dbname_, "exists (error_if_exists is true)");
    }
  }

  // read manifest
  s = versions_->Recover();

  // Verify Riak 1.3 directory structure created and ready
  if (s.ok() && !TestForLevelDirectories(env_, dbname_, versions_->current()))
  {
      int level;
      std::string old_name, new_name;

      if (options_.create_if_missing)
      {
          // move files from old heirarchy to new
          s=MakeLevelDirectories(env_, dbname_);
          if (s.ok())
          {
              for (level=0; level<config::kNumLevels && s.ok(); ++level)
              {
                  const std::vector<FileMetaData*> & level_files(versions_->current()->GetFileList(level));
                  std::vector<FileMetaData*>::const_iterator it;

                  for (it=level_files.begin(); level_files.end()!=it && s.ok(); ++it)
                  {
                      new_name=TableFileName(dbname_, (*it)->number, level);

                      // test for partial completion
                      if (!env_->FileExists(new_name.c_str()))
                      {
                          old_name=TableFileName(dbname_, (*it)->number, -2);
                          s=env_->RenameFile(old_name, new_name);
                      }   // if
                  }   // for
              }   // for
          }   // if
          else
              return s;
      }   // if
      else
      {
          return Status::InvalidArgument(
              dbname_, "level directories do not exist (create_if_missing is false)");
      }   // else

  }   // if


  if (s.ok()) {
    SequenceNumber max_sequence(0);

    // Recover from all newer log files than the ones named in the
    // descriptor (new log files may have been added by the previous
    // incarnation without registering them in the descriptor).
    //
    // Note that PrevLogNumber() is no longer used, but we pay
    // attention to it in case we are recovering a database
    // produced by an older version of leveldb.
    const uint64_t min_log = versions_->LogNumber();
    const uint64_t prev_log = versions_->PrevLogNumber();
    std::vector<std::string> filenames;
    s = env_->GetChildren(dbname_, &filenames);
    if (!s.ok()) {
      return s;
    }
    uint64_t number;
    FileType type;
    std::vector<uint64_t> logs;
    for (size_t i = 0; i < filenames.size(); i++) {
      if (ParseFileName(filenames[i], &number, &type)
          && type == kLogFile
          && ((number >= min_log) || (number == prev_log))) {
        logs.push_back(number);
      }
    }

    // Recover in the order in which the logs were generated
    std::sort(logs.begin(), logs.end());
    for (size_t i = 0; i < logs.size(); i++) {
      s = RecoverLogFile(logs[i], edit, &max_sequence);

      // The previous incarnation may not have written any MANIFEST
      // records after allocating this log number.  So we manually
      // update the file number allocation counter in VersionSet.
      versions_->MarkFileNumberUsed(logs[i]);
    }

    if (s.ok()) {
      if (versions_->LastSequence() < max_sequence) {
        versions_->SetLastSequence(max_sequence);
      }
    }
  }

  return s;
}


void DBImpl::CheckCompactionState()
{
    mutex_.AssertHeld();
    bool log_flag, need_compaction;

    // Verify Riak 1.4 level sizing, run compactions to fix as necessary
    //  (also recompacts hard repair of all files to level 0)

    log_flag=false;
    need_compaction=false;

    // loop on pending background compactions
    //  reminder: mutex_ is held
    do
    {
        int level;

        // wait out executing compaction (Wait gives mutex to compactions)
        if (IsCompactionScheduled())
            bg_cv_.Wait();

        for (level=0, need_compaction=false;
             level<config::kNumLevels && !need_compaction;
             ++level)
        {
            if (versions_->IsLevelOverlapped(level)
                && config::kL0_SlowdownWritesTrigger<=versions_->NumLevelFiles(level))
            {
                need_compaction=true;
                MaybeScheduleCompaction();
                if (!log_flag)
                {
                    log_flag=true;
                    Log(options_.info_log, "Cleanup compactions started ... DB::Open paused");
                }   // if
            }   //if
        }   // for

    } while(IsCompactionScheduled() && need_compaction);

    if (log_flag)
        Log(options_.info_log, "Cleanup compactions completed ... DB::Open continuing");

    // prior code only called this function instead of CheckCompactionState
    //  (duplicates original Google functionality)
    else
        MaybeScheduleCompaction();

    return;

}  // DBImpl::CheckCompactionState()


Status DBImpl::RecoverLogFile(uint64_t log_number,
                              VersionEdit* edit,
                              SequenceNumber* max_sequence) {
  struct LogReporter : public log::Reader::Reporter {
    Env* env;
    Logger* info_log;
    const char* fname;
    Status* status;  // NULL if options_.paranoid_checks==false
    virtual void Corruption(size_t bytes, const Status& s) {
      Log(info_log, "%s%s: dropping %d bytes; %s",
          (this->status == NULL ? "(ignoring error) " : ""),
          fname, static_cast<int>(bytes), s.ToString().c_str());
      if (this->status != NULL && this->status->ok()) *this->status = s;
    }
  };

  mutex_.AssertHeld();

  // Open the log file
  std::string fname = LogFileName(dbname_, log_number);
  SequentialFile* file;
  Status status = env_->NewSequentialFile(fname, &file);
  if (!status.ok()) {
    MaybeIgnoreError(&status);
    return status;
  }

  // Create the log reader.
  LogReporter reporter;
  reporter.env = env_;
  reporter.info_log = options_.info_log;
  reporter.fname = fname.c_str();
  reporter.status = (options_.paranoid_checks ? &status : NULL);
  // We intentially make log::Reader do checksumming even if
  // paranoid_checks==false so that corruptions cause entire commits
  // to be skipped instead of propagating bad information (like overly
  // large sequence numbers).
  log::Reader reader(file, &reporter, true/*checksum*/,
                     0/*initial_offset*/);
  Log(options_.info_log, "Recovering log #%llu",
      (unsigned long long) log_number);

  // Read all the records and add to a memtable
  std::string scratch;
  Slice record;
  WriteBatch batch;
  MemTable* mem = NULL;
  while (reader.ReadRecord(&record, &scratch) &&
         status.ok()) {
    if (record.size() < 12) {
      reporter.Corruption(
          record.size(), Status::Corruption("log record too small"));
      continue;
    }
    WriteBatchInternal::SetContents(&batch, record);

    if (mem == NULL) {
      mem = new MemTable(internal_comparator_);
      mem->Ref();
    }
    status = WriteBatchInternal::InsertInto(&batch, mem);
    MaybeIgnoreError(&status);
    if (!status.ok()) {
      break;
    }
    const SequenceNumber last_seq =
        WriteBatchInternal::Sequence(&batch) +
        WriteBatchInternal::Count(&batch) - 1;
    if (last_seq > *max_sequence) {
      *max_sequence = last_seq;
    }

    if (mem->ApproximateMemoryUsage() > options_.write_buffer_size) {
      status = WriteLevel0Table(mem, edit, NULL);
      if (!status.ok()) {
        // Reflect errors immediately so that conditions like full
        // file-systems cause the DB::Open() to fail.
        break;
      }
      mem->Unref();
      mem = NULL;
    }
  }

  if (status.ok() && mem != NULL) {
    status = WriteLevel0Table(mem, edit, NULL);
    // Reflect errors immediately so that conditions like full
    // file-systems cause the DB::Open() to fail.
  }

  if (mem != NULL) mem->Unref();
  delete file;
  return status;
}

Status DBImpl::WriteLevel0Table(volatile MemTable* mem, VersionEdit* edit,
                                Version* base) {
  mutex_.AssertHeld();
  const uint64_t start_micros = env_->NowMicros();
  FileMetaData meta;
  meta.number = versions_->NewFileNumber();
  meta.level = 0;
  pending_outputs_.insert(meta.number);
  Iterator* iter = ((MemTable *)mem)->NewIterator();
  SequenceNumber smallest_snapshot;
  Log(options_.info_log, "Level-0 table #%llu: started",
      (unsigned long long) meta.number);

  if (snapshots_.empty()) {
    smallest_snapshot = versions_->LastSequence();
  } else {
    smallest_snapshot = snapshots_.oldest()->number_;
  }

  Status s;
  {
    Options local_options;

    mutex_.Unlock();

    // want the data slammed to disk as fast as possible,
    //  no compression for level 0.
    local_options=options_;
    local_options.compression=kNoCompression;
    local_options.block_size=current_block_size_;
    s = BuildTable(dbname_, env_, local_options, user_comparator(), table_cache_, iter, &meta, smallest_snapshot);

    mutex_.Lock();
  }

  Log(options_.info_log, "Level-0 table #%llu: %llu bytes, %llu keys %s",
      (unsigned long long) meta.number,
      (unsigned long long) meta.file_size,
      (unsigned long long) meta.num_entries,
      s.ToString().c_str());
  delete iter;
  pending_outputs_.erase(meta.number);


  // Note that if file_size is zero, the file has been deleted and
  // should not be added to the manifest.
  int level = 0;
  if (s.ok() && meta.file_size > 0) {
    const Slice min_user_key = meta.smallest.user_key();
    const Slice max_user_key = meta.largest.user_key();
    if (base != NULL) {
        level = base->PickLevelForMemTableOutput(min_user_key, max_user_key);
        if (0!=level)
        {
            std::string old_name, new_name;

            old_name=TableFileName(dbname_, meta.number, 0);
            new_name=TableFileName(dbname_, meta.number, level);
            s=env_->RenameFile(old_name, new_name);
        }   // if
    }

    if (s.ok())
        edit->AddFile(level, meta.number, meta.file_size,
                      meta.smallest, meta.largest);
  }

  CompactionStats stats;
  stats.micros = env_->NowMicros() - start_micros;
  stats.bytes_written = meta.file_size;
  stats_[level].Add(stats);

  if (0!=meta.num_entries && s.ok())
  {
      // This SetWriteRate() call removed because this thread
      //  has priority (others blocked on mutex) and thus created
      //  misleading estimates of disk write speed
      // 2x since mem to disk, not disk to disk
      //      env_->SetWriteRate(2*stats.micros/meta.num_entries);
      // 2x since mem to disk, not disk to disk
      // env_->SetWriteRate(2*stats.micros/meta.num_entries);
  }   // if

  // Riak adds extra reference to file, must remove it
  //  in this race condition upon close
  if (s.ok() && shutting_down_.Acquire_Load()) {
      versions_->GetTableCache()->Evict(meta.number, true);
  }


  return s;
}

Status DBImpl::CompactMemTable() {
  mutex_.AssertHeld();
  assert(imm_ != NULL);

  // Save the contents of the memtable as a new Table
  VersionEdit edit;
  Version* base = versions_->current();
  base->Ref();
  Status s = WriteLevel0Table(imm_, &edit, base);
  base->Unref();

  if (s.ok() && shutting_down_.Acquire_Load()) {
    s = Status::IOError("Deleting DB during memtable compaction");
  }

  // Replace immutable memtable with the generated Table
  if (s.ok()) {
    edit.SetPrevLogNumber(0);
    edit.SetLogNumber(logfile_number_);  // Earlier logs no longer needed
    s = versions_->LogAndApply(&edit, &mutex_);
  }

  if (s.ok()) {
    // Commit to the new state
    imm_->Unref();
    imm_ = NULL;
    has_imm_.Release_Store(NULL);
    DeleteObsoleteFiles();
  }

  return s;
}

void DBImpl::CompactRange(const Slice* begin, const Slice* end) {
  int max_level_with_files = 1;
  {
    MutexLock l(&mutex_);
    Version* base = versions_->current();
    for (int level = 1; level < config::kNumLevels; level++) {
      if (base->OverlapInLevel(level, begin, end)) {
        max_level_with_files = level;
      }
    }
  }
  TEST_CompactMemTable(); // TODO(sanjay): Skip if memtable does not overlap
  for (int level = 0; level < max_level_with_files; level++) {
    TEST_CompactRange(level, begin, end);
  }
}

void DBImpl::TEST_CompactRange(int level, const Slice* begin,const Slice* end) {
  assert(level >= 0);
  assert(level + 1 < config::kNumLevels);

  InternalKey begin_storage, end_storage;

  ManualCompaction manual;
  manual.level = level;
  manual.done = false;
  if (begin == NULL) {
    manual.begin = NULL;
  } else {
    begin_storage = InternalKey(*begin, kMaxSequenceNumber, kValueTypeForSeek);
    manual.begin = &begin_storage;
  }
  if (end == NULL) {
    manual.end = NULL;
  } else {
    end_storage = InternalKey(*end, 0, static_cast<ValueType>(0));
    manual.end = &end_storage;
  }

  MutexLock l(&mutex_);
  while (!manual.done) {
    while (manual_compaction_ != NULL || IsCompactionScheduled()) {
      bg_cv_.Wait();
    }
    manual_compaction_ = &manual;
    MaybeScheduleCompaction();
    while (manual_compaction_ == &manual) {
      bg_cv_.Wait();
    }
  }
}

Status DBImpl::TEST_CompactMemTable() {
  // NULL batch means just wait for earlier writes to be done
  Status s = Write(WriteOptions(), NULL);
  if (s.ok()) {
    // Wait until the compaction completes
    MutexLock l(&mutex_);
    while (imm_ != NULL && bg_error_.ok()) {
      bg_cv_.Wait();
    }
    if (imm_ != NULL) {
      s = bg_error_;
    }
  }
  return s;
}

void DBImpl::MaybeScheduleCompaction() {
  mutex_.AssertHeld();

  if (!shutting_down_.Acquire_Load())
  {
      if (NULL==manual_compaction_)
      {
          // ask versions_ to schedule work to hot threads
          versions_->PickCompaction(this);
      }   // if

      else if (!versions_->IsCompactionSubmitted(manual_compaction_->level))
      {
          // support manual compaction under hot threads
          versions_->SetCompactionSubmitted(manual_compaction_->level);
          ThreadTask * task=new CompactionTask(this, NULL);
          gCompactionThreads->Submit(task, true);
      }   // else if
  }   // if
}


void DBImpl::BackgroundCall2(
    Compaction * Compact) {
  MutexLock l(&mutex_);
  int level;
  assert(IsCompactionScheduled());

  ++running_compactions_;
  if (NULL!=Compact)
      level=Compact->level();
  else if (NULL!=manual_compaction_)
      level=manual_compaction_->level;
  else
      level=0;

  if (0==level)
      gPerfCounters->Inc(ePerfBGCompactLevel0);
  else
      gPerfCounters->Inc(ePerfBGNormal);

  versions_->SetCompactionRunning(level);

  if (!shutting_down_.Acquire_Load()) {
    Status s = BackgroundCompaction(Compact);
    if (!s.ok()) {
      // Wait a little bit before retrying background compaction in
      // case this is an environmental problem and we do not want to
      // chew up resources for failed compactions for the duration of
      // the problem.
      bg_cv_.SignalAll();  // In case a waiter can proceed despite the error
      Log(options_.info_log, "Waiting after background compaction error: %s",
          s.ToString().c_str());
      mutex_.Unlock();
      env_->SleepForMicroseconds(1000000);
      mutex_.Lock();
    }
  }
  else
  {
    delete Compact;
  }   // else
  bg_compaction_scheduled_ = false;
  --running_compactions_;
  versions_->SetCompactionDone(level);

  // Previous compaction may have produced too many files in a level,
  // so reschedule another compaction if needed.
  if (!options_.is_repair)
      MaybeScheduleCompaction();
  bg_cv_.SignalAll();

}


void
DBImpl::BackgroundImmCompactCall() {
  MutexLock l(&mutex_);
  assert(NULL != imm_);

  ++running_compactions_;
  gPerfCounters->Inc(ePerfBGCompactImm);

  if (!shutting_down_.Acquire_Load()) {
    Status s = CompactMemTable();
    if (!s.ok()) {
      // Wait a little bit before retrying background compaction in
      // case this is an environmental problem and we do not want to
      // chew up resources for failed compactions for the duration of
      // the problem.
      bg_cv_.SignalAll();  // In case a waiter can proceed despite the error
      Log(options_.info_log, "Waiting after background imm compaction error: %s",
          s.ToString().c_str());
      mutex_.Unlock();
      env_->SleepForMicroseconds(1000000);
      mutex_.Lock();
    }
  }

  --running_compactions_;

  // Previous compaction may have produced too many files in a level,
  // so reschedule another compaction if needed.
  if (!options_.is_repair)
      MaybeScheduleCompaction();

  // shutdown is waiting for this imm_ to clear
  if (shutting_down_.Acquire_Load()) {

    // must abandon data in memory ... hope recovery log works
    if (NULL!=imm_)
      imm_->Unref();
    imm_ = NULL;
    has_imm_.Release_Store(NULL);
  } // if

  bg_cv_.SignalAll();
}


Status DBImpl::BackgroundCompaction(
    Compaction * Compact) {
  Status status;

  mutex_.AssertHeld();

  Compaction* c(Compact);
  bool is_manual = (manual_compaction_ != NULL);
  InternalKey manual_end;
  if (NULL!=c) {
      // do nothing in this work block
  } else  if (is_manual) {
    ManualCompaction* m = (ManualCompaction *) manual_compaction_;
    c = versions_->CompactRange(m->level, m->begin, m->end);
    m->done = (c == NULL);
    if (c != NULL) {
      manual_end = c->input(0, c->num_input_files(0) - 1)->largest;
    }
    Log(options_.info_log,
        "Manual compaction at level-%d from %s .. %s; will stop at %s\n",
        m->level,
        (m->begin ? m->begin->DebugString().c_str() : "(begin)"),
        (m->end ? m->end->DebugString().c_str() : "(end)"),
        (m->done ? "(end)" : manual_end.DebugString().c_str()));
  } else {
      // c = versions_->PickCompaction();
  }


  if (c == NULL) {
    // Nothing to do
  } else if (!is_manual && c->IsTrivialMove()) {
    // Move file to next level
    assert(c->num_input_files(0) == 1);
    std::string old_name, new_name;
    FileMetaData* f = c->input(0, 0);

    old_name=TableFileName(dbname_, f->number, c->level());
    new_name=TableFileName(dbname_, f->number, c->level() +1);
    status=env_->RenameFile(old_name, new_name);

    if (status.ok())
    {
        c->edit()->DeleteFile(c->level(), f->number);
        c->edit()->AddFile(c->level() + 1, f->number, f->file_size,
                           f->smallest, f->largest);
        status = versions_->LogAndApply(c->edit(), &mutex_);

        // if LogAndApply fails, should file be renamed back to original spot?
        VersionSet::LevelSummaryStorage tmp;
        Log(options_.info_log, "Moved #%lld to level-%d %lld bytes %s: %s\n",
            static_cast<unsigned long long>(f->number),
            c->level() + 1,
            static_cast<unsigned long long>(f->file_size),
            status.ToString().c_str(),
            versions_->LevelSummary(&tmp));
    }  // if
  } else {
    CompactionState* compact = new CompactionState(c);
    status = DoCompactionWork(compact);
    CleanupCompaction(compact);
    c->ReleaseInputs();
    DeleteObsoleteFiles();
  }
  delete c;

  if (status.ok()) {
    // Done
  } else if (shutting_down_.Acquire_Load()) {
    // Ignore compaction errors found during shutting down
  } else {
    Log(options_.info_log,
        "Compaction error: %s", status.ToString().c_str());
    if (options_.paranoid_checks && bg_error_.ok()) {
      bg_error_ = status;
    }
  }

  if (is_manual) {
    ManualCompaction* m = (ManualCompaction *)manual_compaction_;
    if (!status.ok()) {
      m->done = true;
    }
    if (!m->done) {
      // We only compacted part of the requested range.  Update *m
      // to the range that is left to be compacted.
      m->tmp_storage = manual_end;
      m->begin = &m->tmp_storage;
    }
    manual_compaction_ = NULL;
  }

  return status;
}

void DBImpl::CleanupCompaction(CompactionState* compact) {
  mutex_.AssertHeld();
  if (compact->builder != NULL) {
    // May happen if we get a shutdown call in the middle of compaction
    compact->builder->Abandon();
    delete compact->builder;
  } else {
    assert(compact->outfile == NULL);
  }
  delete compact->outfile;
  for (size_t i = 0; i < compact->outputs.size(); i++) {
    const CompactionState::Output& out = compact->outputs[i];
    pending_outputs_.erase(out.number);
  }
  delete compact;
}

Status DBImpl::OpenCompactionOutputFile(
    CompactionState* compact,
    size_t sample_value_size) {
  assert(compact != NULL);
  assert(compact->builder == NULL);
  uint64_t file_number;
  {
    mutex_.Lock();
    file_number = versions_->NewFileNumber();
    pending_outputs_.insert(file_number);
    CompactionState::Output out;
    out.number = file_number;
    out.smallest.Clear();
    out.largest.Clear();
    compact->outputs.push_back(out);
    mutex_.Unlock();
  }

  // Make the output file
  std::string fname = TableFileName(dbname_, file_number, compact->compaction->level()+1);
  Status s = env_->NewWritableFile(fname, &compact->outfile);
  if (s.ok()) {
      Options options;
      options=options_;
      options.block_size=current_block_size_;

      // consider larger block size if option enabled (block_size_steps!=0)
      //  and low on file cache space
      if (0!=options.block_size_steps)
      {
          uint64_t now;

          now=env_->NowMicros();

          if (!double_cache.GetPlentySpace())
          {
              // keep track of last time there was lack of space.
              //  use info in block below to revert block_size
              last_low_mem_=now;

              // do not make changes often, a multi file compaction
              //  could raise more than one step (5 min)
              if (block_size_changed_+(5*60*1000000L) < now)
              {
                  size_t old_size=current_block_size_;

                  options.block_size=MaybeRaiseBlockSize(*compact->compaction, sample_value_size);

                  // did size change?
                  if (options.block_size!=old_size)
                  {
                      gPerfCounters->Inc(ePerfDebug0);
                      block_size_changed_=now;
                  }   // if
              }   // if

          }   // if

          // has system's memory been ok for a while now
          else if (last_low_mem_+double_cache.GetFileTimeout()*1000000L < now)
          {
              // reset size to original, data could have been deleted and/or old
              //  files no longer need cache space
              current_block_size_=options_.block_size;
          }   // else if

      }   // if
      compact->builder = new TableBuilder(options, compact->outfile);
  }   // if

  return s;
}


size_t
DBImpl::MaybeRaiseBlockSize(
    Compaction & CompactionStuff,
    size_t SampleValueSize)
{
    size_t new_block_size, tot_user_data, tot_index_keys, avg_value_size,
        avg_key_size, avg_block_size;

    // start with most recent dynamic sizing
    new_block_size=current_block_size_;

    //
    // 1. Get estimates for key values.  Zero implies unable to estimate
    //    (as the formula is tuned, some of the values become unused ... apologies
    CompactionStuff.CalcInputStats(*table_cache_);
    tot_user_data=CompactionStuff.TotalUserDataSize();
    tot_index_keys=CompactionStuff.TotalIndexKeys();
    avg_value_size=CompactionStuff.AverageValueSize();
    avg_key_size=CompactionStuff.AverageKeySize();
    avg_block_size=CompactionStuff.AverageBlockSize();

    // CalcInputStats does not have second source for avg_value_size.
    //  Use size of next key.
    if (0==avg_value_size)
        avg_value_size=SampleValueSize;

    Log(options_.info_log,
        "Block stats used %zd user data, %zd index keys, %zd avg value, %zd avg key, %zd avg block",
        tot_user_data, tot_index_keys, avg_value_size, avg_key_size, avg_block_size);

    //
    // 2. Define boundaries of block size steps.  Calculate
    //    "next step"
    //
    if (0!=tot_user_data && 0!=tot_index_keys && 0!=avg_value_size
        && 0!=avg_key_size && 0!=avg_block_size)
    {
        size_t high_size, low_size, cur_size, increment, file_data_size, keys_per_file;

        // 2a. Highest block size:
        //      (sqrt()/sqrt() stuff is from first derivative to minimize
        //       total read size of one block plus file metadata)

        // limited by keys or filesize? (pretend metadata is zero, i love pretend games)
        file_data_size=versions_->MaxFileSizeForLevel(CompactionStuff.level());
        keys_per_file=file_data_size / avg_value_size;

        if (75000 < keys_per_file)
        {
            keys_per_file = 75000;
            file_data_size = avg_value_size * keys_per_file;
        }   // if

        high_size=(size_t)((double)file_data_size / (sqrt(file_data_size)/sqrt(avg_key_size)));

        // 2b. Lowest block size: largest of given block size or average value size
        //      because large values are one block
        if (avg_value_size < options_.block_size)
            low_size=options_.block_size;
        else
            low_size=avg_value_size;

        // 2c. Current block size: compaction can skew numbers in files
        //     without counters, use current dynamic block_size in that case
        if (options_.block_size < avg_block_size)
            cur_size=avg_block_size;
        else
            cur_size=current_block_size_;

        // safety check values to eliminate negatives
        if (low_size <= high_size)
        {
            size_t cur_step;

            increment=(high_size - low_size)/options_.block_size_steps;

            // adjust old, too low stuff
            if (low_size < cur_size)
                cur_step=(cur_size - low_size)/increment;
            else
                cur_step=0;

            // move to next step, but not over the top step
            if (cur_step < (size_t)options_.block_size_steps)
                ++cur_step;
            else
                cur_step=options_.block_size_steps;

            //
            // 3. Set new block size to next higher step
            //
            new_block_size=low_size + increment * cur_step;

            Log(options_.info_log,
                "Block size selected %zd block size, %zd cur, %zd low, %zd high, %zd inc, %zd step",
                new_block_size, cur_size, low_size, high_size, increment, cur_step);

            // This is not thread safe, but not worthy of mutex either
            if (current_block_size_ < new_block_size)
                current_block_size_ = new_block_size;
        }   // if
    }   // if

    return(new_block_size);

}   // DBImpl::MaybeRaiseBlockSize


Status DBImpl::FinishCompactionOutputFile(CompactionState* compact,
                                          Iterator* input) {
  assert(compact != NULL);
  assert(compact->outfile != NULL);
  assert(compact->builder != NULL);

  const uint64_t output_number = compact->current_output()->number;
  assert(output_number != 0);

  // Check for iterator errors
  Status s = input->status();
  const uint64_t current_entries = compact->builder->NumEntries();
  if (s.ok()) {
    s = compact->builder->Finish();
  } else {
    compact->builder->Abandon();
  }
  const uint64_t current_bytes = compact->builder->FileSize();
  compact->current_output()->file_size = current_bytes;
  compact->total_bytes += current_bytes;
  compact->num_entries += compact->builder->NumEntries();
  delete compact->builder;
  compact->builder = NULL;

  // Finish and check for file errors
  if (s.ok()) {
    s = compact->outfile->Sync();
  }
  if (s.ok()) {
    s = compact->outfile->Close();
  }
  delete compact->outfile;
  compact->outfile = NULL;

  if (s.ok() && current_entries > 0) {
    // Verify that the table is usable
    Iterator* iter = table_cache_->NewIterator(ReadOptions(),
                                               output_number,
                                               current_bytes,
                                               compact->compaction->level()+1);
    s = iter->status();
    delete iter;
    if (s.ok()) {
      Log(options_.info_log,
          "Generated table #%llu: %lld keys, %lld bytes",
          (unsigned long long) output_number,
          (unsigned long long) current_entries,
          (unsigned long long) current_bytes);
    }
  }
  return s;
}


Status DBImpl::InstallCompactionResults(CompactionState* compact) {
  mutex_.AssertHeld();
  Log(options_.info_log,  "Compacted %d@%d + %d@%d files => %lld bytes",
      compact->compaction->num_input_files(0),
      compact->compaction->level(),
      compact->compaction->num_input_files(1),
      compact->compaction->level() + 1,
      static_cast<long long>(compact->total_bytes));

  // Add compaction outputs
  compact->compaction->AddInputDeletions(compact->compaction->edit());
  const int level = compact->compaction->level();
  for (size_t i = 0; i < compact->outputs.size(); i++) {
    const CompactionState::Output& out = compact->outputs[i];
    compact->compaction->edit()->AddFile(
        level + 1,
        out.number, out.file_size, out.smallest, out.largest);
  }
  return versions_->LogAndApply(compact->compaction->edit(), &mutex_);
}

Status DBImpl::DoCompactionWork(CompactionState* compact) {

  Log(options_.info_log,  "Compacting %d@%d + %d@%d files",
      compact->compaction->num_input_files(0),
      compact->compaction->level(),
      compact->compaction->num_input_files(1),
      compact->compaction->level() + 1);

  assert(versions_->NumLevelFiles(compact->compaction->level()) > 0);
  assert(compact->builder == NULL);
  assert(compact->outfile == NULL);
  if (snapshots_.empty()) {
    compact->smallest_snapshot = versions_->LastSequence();
  } else {
    compact->smallest_snapshot = snapshots_.oldest()->number_;
  }

  // Release mutex while we're actually doing the compaction work
  mutex_.Unlock();

  bool is_level0_compaction=(0 == compact->compaction->level());

  const uint64_t start_micros = env_->NowMicros();
  int64_t imm_micros = 0;  // Micros spent doing imm_ compactions


  Iterator* input = versions_->MakeInputIterator(compact->compaction);
  input->SeekToFirst();
  Status status;
  ParsedInternalKey ikey;
  std::string current_user_key;

  KeyRetirement retire(user_comparator(), compact->smallest_snapshot, compact->compaction);

  for (; input->Valid() && !shutting_down_.Acquire_Load(); )
  {
    Slice key = input->key();
    if (compact->builder != NULL
        && compact->compaction->ShouldStopBefore(key, compact->builder->NumEntries())) {

      status = FinishCompactionOutputFile(compact, input);
      if (!status.ok()) {
        break;
      }
    }

    // Handle key/value, add to state, etc.
    bool drop = retire(key);

    if (!drop) {
      // Open output file if necessary
      if (compact->builder == NULL) {
        status = OpenCompactionOutputFile(compact, input->value().size() + key.size());
        if (!status.ok()) {
          break;
        }
      }
      if (compact->builder->NumEntries() == 0) {
        compact->current_output()->smallest.DecodeFrom(key);
      }
      compact->current_output()->largest.DecodeFrom(key);
      compact->builder->Add(key, input->value());

      // Close output file if it is big enough
      if (compact->builder->FileSize() >=
          compact->compaction->MaxOutputFileSize()) {
        status = FinishCompactionOutputFile(compact, input);
        if (!status.ok()) {
          break;
        }
      }
    }

    input->Next();
  }

  if (status.ok() && shutting_down_.Acquire_Load()) {
    status = Status::IOError("Deleting DB during compaction");

    // cleanup Riak modification that adds extra reference
    //  to overlap levels files.
    if (compact->compaction->level() < config::kNumOverlapLevels)
    {
        for (size_t i = 0; i < compact->outputs.size(); i++) {
            const CompactionState::Output& out = compact->outputs[i];
            versions_->GetTableCache()->Evict(out.number, true);
        }   // for
    }   // if
  }
  if (status.ok() && compact->builder != NULL) {
    status = FinishCompactionOutputFile(compact, input);
  }
  if (status.ok()) {
    status = input->status();
  }
  delete input;
  input = NULL;

  CompactionStats stats;
  stats.micros = env_->NowMicros() - start_micros - imm_micros;
  for (int which = 0; which < 2; which++) {
    for (int i = 0; i < compact->compaction->num_input_files(which); i++) {
      stats.bytes_read += compact->compaction->input(which, i)->file_size;
    }
  }
  for (size_t i = 0; i < compact->outputs.size(); i++) {
    stats.bytes_written += compact->outputs[i].file_size;
  }

  mutex_.Lock();
  stats_[compact->compaction->level() + 1].Add(stats);

  if (status.ok()) {
    if (0!=compact->num_entries)
        SetThrottleWriteRate((env_->NowMicros() - start_micros - imm_micros), compact->num_entries,
                            is_level0_compaction, env_->GetBackgroundBacklog());
    status = InstallCompactionResults(compact);
  }
  VersionSet::LevelSummaryStorage tmp;
  Log(options_.info_log,
      "compacted to: %s", versions_->LevelSummary(&tmp));
  return status;
}


namespace {
struct IterState {
  port::Mutex* mu;
  Version* version;
  MemTable* mem;
  volatile MemTable* imm;
};

static void CleanupIteratorState(void* arg1, void* arg2) {
  IterState* state = reinterpret_cast<IterState*>(arg1);
  state->mu->Lock();
  state->mem->Unref();
  if (state->imm != NULL) state->imm->Unref();
  state->version->Unref();
  state->mu->Unlock();
  delete state;
}
}  // namespace

Iterator* DBImpl::NewInternalIterator(const ReadOptions& options,
                                      SequenceNumber* latest_snapshot) {
  IterState* cleanup = new IterState;
  mutex_.Lock();
  *latest_snapshot = versions_->LastSequence();

  // Collect together all needed child iterators
  std::vector<Iterator*> list;
  list.push_back(mem_->NewIterator());
  mem_->Ref();
  if (imm_ != NULL) {
     list.push_back(((MemTable *)imm_)->NewIterator());
    imm_->Ref();
  }
  versions_->current()->AddIterators(options, &list);
  Iterator* internal_iter =
      NewMergingIterator(&internal_comparator_, &list[0], list.size());
  versions_->current()->Ref();

  cleanup->mu = &mutex_;
  cleanup->mem = mem_;
  cleanup->imm = imm_;
  cleanup->version = versions_->current();
  internal_iter->RegisterCleanup(CleanupIteratorState, cleanup, NULL);

  mutex_.Unlock();
  return internal_iter;
}

Iterator* DBImpl::TEST_NewInternalIterator() {
  SequenceNumber ignored;
  return NewInternalIterator(ReadOptions(), &ignored);
}

int64_t DBImpl::TEST_MaxNextLevelOverlappingBytes() {
  MutexLock l(&mutex_);
  return versions_->MaxNextLevelOverlappingBytes();
}

Status DBImpl::Get(const ReadOptions& options,
                   const Slice& key,
                   std::string* value) {
  StringValue stringvalue(*value);
  return DBImpl::Get(options, key, &stringvalue);
}

Status DBImpl::Get(const ReadOptions& options,
                   const Slice& key,
                   Value* value) {
  Status s;
  MutexLock l(&mutex_);
  SequenceNumber snapshot;
  if (options.snapshot != NULL) {
    snapshot = reinterpret_cast<const SnapshotImpl*>(options.snapshot)->number_;
  } else {
    snapshot = versions_->LastSequence();
  }

  MemTable* mem = mem_;
  volatile MemTable* imm = imm_;
  Version* current = versions_->current();
  mem->Ref();
  if (imm != NULL) imm->Ref();
  current->Ref();

  bool have_stat_update = false;
  Version::GetStats stats;

  // Unlock while reading from files and memtables
  {
    mutex_.Unlock();
    // First look in the memtable, then in the immutable memtable (if any).
    LookupKey lkey(key, snapshot);
    if (mem->Get(lkey, value, &s)) {
      // Done
        gPerfCounters->Inc(ePerfGetMem);
    } else if (imm != NULL && ((MemTable *)imm)->Get(lkey, value, &s)) {
      // Done
        gPerfCounters->Inc(ePerfGetImm);
    } else {
      s = current->Get(options, lkey, value, &stats);
      have_stat_update = true;
      gPerfCounters->Inc(ePerfGetVersion);
    }
    mutex_.Lock();
  }

  if (have_stat_update && current->UpdateStats(stats)) {
      // no compactions initiated by reads, takes too long
      // MaybeScheduleCompaction();
  }
  mem->Unref();
  if (imm != NULL) imm->Unref();
  current->Unref();

  gPerfCounters->Inc(ePerfApiGet);

  return s;
}

Iterator* DBImpl::NewIterator(const ReadOptions& options) {
  SequenceNumber latest_snapshot;
  Iterator* internal_iter = NewInternalIterator(options, &latest_snapshot);
  gPerfCounters->Inc(ePerfIterNew);
  return NewDBIterator(
      &dbname_, env_, user_comparator(), internal_iter,
      (options.snapshot != NULL
       ? reinterpret_cast<const SnapshotImpl*>(options.snapshot)->number_
       : latest_snapshot));
}

const Snapshot* DBImpl::GetSnapshot() {
  MutexLock l(&mutex_);
  return snapshots_.New(versions_->LastSequence());
}

void DBImpl::ReleaseSnapshot(const Snapshot* s) {
  MutexLock l(&mutex_);
  snapshots_.Delete(reinterpret_cast<const SnapshotImpl*>(s));
}

// Convenience methods
Status DBImpl::Put(const WriteOptions& o, const Slice& key, const Slice& val) {
  return DB::Put(o, key, val);
}

Status DBImpl::Delete(const WriteOptions& options, const Slice& key) {
  return DB::Delete(options, key);
}

Status DBImpl::Write(const WriteOptions& options, WriteBatch* my_batch) {
  Status status;
  int throttle(0);

  Writer w(&mutex_);
  w.batch = my_batch;
  w.sync = options.sync;
  w.done = false;

  {  // place mutex_ within a block
     //  not changing tabs to ease compare to Google sources
  MutexLock l(&mutex_);
  writers_.push_back(&w);
  while (!w.done && &w != writers_.front()) {
    w.cv.Wait();
  }
  if (w.done) {
    return w.status;  // skips throttle ... maintenance unfriendly coding, bastards
  }

  // May temporarily unlock and wait.
  status = MakeRoomForWrite(my_batch == NULL);
  uint64_t last_sequence = versions_->LastSequence();
  Writer* last_writer = &w;
  if (status.ok() && my_batch != NULL) {  // NULL batch is for compactions
    WriteBatch* updates = BuildBatchGroup(&last_writer);
    WriteBatchInternal::SetSequence(updates, last_sequence + 1);
    last_sequence += WriteBatchInternal::Count(updates);

    // Add to log and apply to memtable.  We can release the lock
    // during this phase since &w is currently responsible for logging
    // and protects against concurrent loggers and concurrent writes
    // into mem_.
    {
      mutex_.Unlock();
      status = log_->AddRecord(WriteBatchInternal::Contents(updates));
      if (status.ok() && options.sync) {
        status = logfile_->Sync();
      }
      if (status.ok()) {
        status = WriteBatchInternal::InsertInto(updates, mem_);
      }
      mutex_.Lock();
    }
    if (updates == tmp_batch_) tmp_batch_->Clear();

    versions_->SetLastSequence(last_sequence);
  }

  while (true) {
    Writer* ready = writers_.front();
    writers_.pop_front();
    if (ready != &w) {
      ready->status = status;
      ready->done = true;
      ready->cv.Signal();
    }
    if (ready == last_writer) break;
  }

  // Notify new head of write queue
  if (!writers_.empty()) {
    writers_.front()->cv.Signal();
  }

  gPerfCounters->Inc(ePerfApiWrite);

  // protect use of versions_ ... still within scope of mutex_ lock
  throttle=versions_->WriteThrottleUsec(IsCompactionScheduled());
  }  // release  MutexLock l(&mutex_)


  // throttle on exit to reduce possible reordering
  if (0!=throttle)
  {
      uint64_t now, remaining_wait, new_end, batch_wait;
      int batch_count;

      /// slowing each call down sequentially
      MutexLock l(&throttle_mutex_);

      // server may have been busy since previous write,
      //  use only the remaining time as throttle
      now=env_->NowMicros();

      if (now < throttle_end)
      {

          remaining_wait=throttle_end - now;
          env_->SleepForMicroseconds(remaining_wait);
          new_end=now+remaining_wait+throttle;

          gPerfCounters->Add(ePerfThrottleWait, remaining_wait);
      }   // if
      else
      {
          remaining_wait=0;
          new_end=now + throttle;
      }   // else

      // throttle is per key write, how many in batch?
      batch_count=(NULL!=my_batch ? WriteBatchInternal::Count(my_batch) : 1);
      if (0 < batch_count)  // unclear if Count() could return zero
          --batch_count;
      batch_wait=throttle * batch_count;

      // only wait on batch if extends beyond potential wait period
      if (now + remaining_wait < throttle_end + batch_wait)
      {
          remaining_wait=throttle_end + batch_wait - (now + remaining_wait);
          env_->SleepForMicroseconds(remaining_wait);
          new_end +=remaining_wait;

          gPerfCounters->Add(ePerfThrottleWait, remaining_wait);
      }   // if

      throttle_end=new_end;
  }   // if

  // throttle not needed, kill off old wait time
  else if (0!=throttle_end)
  {
      throttle_end=0;
  }   // else if

  return status;
}

// REQUIRES: Writer list must be non-empty
// REQUIRES: First writer must have a non-NULL batch
WriteBatch* DBImpl::BuildBatchGroup(Writer** last_writer) {
  assert(!writers_.empty());
  Writer* first = writers_.front();
  WriteBatch* result = first->batch;
  assert(result != NULL);

  size_t size = WriteBatchInternal::ByteSize(first->batch);

  // Allow the group to grow up to a maximum size, but if the
  // original write is small, limit the growth so we do not slow
  // down the small write too much.
  size_t max_size = 1 << 20;
  if (size <= (128<<10)) {
    max_size = size + (128<<10);
  }

  *last_writer = first;
  std::deque<Writer*>::iterator iter = writers_.begin();
  ++iter;  // Advance past "first"
  for (; iter != writers_.end(); ++iter) {
    Writer* w = *iter;
    if (w->sync && !first->sync) {
      // Do not include a sync write into a batch handled by a non-sync write.
      break;
    }

    if (w->batch != NULL) {
      size += WriteBatchInternal::ByteSize(w->batch);
      if (size > max_size) {
        // Do not make batch too big
        break;
      }

      // Append to *reuslt
      if (result == first->batch) {
        // Switch to temporary batch instead of disturbing caller's batch
        result = tmp_batch_;
        assert(WriteBatchInternal::Count(result) == 0);
        WriteBatchInternal::Append(result, first->batch);
      }
      WriteBatchInternal::Append(result, w->batch);
    }
    *last_writer = w;
  }
  return result;
}

// REQUIRES: mutex_ is held
// REQUIRES: this thread is currently at the front of the writer queue
Status DBImpl::MakeRoomForWrite(bool force) {
  mutex_.AssertHeld();
  assert(!writers_.empty());
  bool allow_delay = !force;
  Status s;

  // hint to background compaction.
  level0_good=(versions_->NumLevelFiles(0) < (int)config::kL0_CompactionTrigger);

  while (true) {
    if (!bg_error_.ok()) {
      // Yield previous error
        gPerfCounters->Inc(ePerfWriteError);
      s = bg_error_;
      break;
    } else if (
        allow_delay &&
        versions_->NumLevelFiles(0) >= (int)config::kL0_SlowdownWritesTrigger) {
      // We are getting close to hitting a hard limit on the number of
      // L0 files.  Rather than delaying a single write by several
      // seconds when we hit the hard limit, start delaying each
      // individual write by 1ms to reduce latency variance.  Also,
      // this delay hands over some CPU to the compaction thread in
      // case it is sharing the same core as the writer.
      mutex_.Unlock();
#if 0   // see if this impacts smoothing or helps (but keep the counts)
      env_->SleepForMicroseconds(1000);
#endif
      allow_delay = false;  // Do not delay a single write more than once
      gPerfCounters->Inc(ePerfWriteSleep);
      mutex_.Lock();
    } else if (!force &&
               (mem_->ApproximateMemoryUsage() <= options_.write_buffer_size)) {
      // There is room in current memtable
        gPerfCounters->Inc(ePerfWriteNoWait);
      break;
    } else if (imm_ != NULL) {
      // We have filled up the current memtable, but the previous
      // one is still being compacted, so we wait.
      Log(options_.info_log, "waiting 2...\n");
      gPerfCounters->Inc(ePerfWriteWaitImm);
      MaybeScheduleCompaction();
      bg_cv_.Wait();
      Log(options_.info_log, "running 2...\n");
    } else if (versions_->NumLevelFiles(0) >= config::kL0_StopWritesTrigger) {
      // There are too many level-0 files.
      Log(options_.info_log, "waiting...\n");
      gPerfCounters->Inc(ePerfWriteWaitLevel0);
      MaybeScheduleCompaction();
      bg_cv_.Wait();
      Log(options_.info_log, "running...\n");
    } else {
      // Attempt to switch to a new memtable and trigger compaction of old
      assert(versions_->PrevLogNumber() == 0);
      uint64_t new_log_number = versions_->NewFileNumber();
      WritableFile* lfile = NULL;
      gPerfCounters->Inc(ePerfWriteNewMem);
      s = env_->NewWriteOnlyFile(LogFileName(dbname_, new_log_number), &lfile);
      if (!s.ok()) {
        // Avoid chewing through file number space in a tight loop.
        versions_->ReuseFileNumber(new_log_number);
        break;
      }
      delete log_;
      delete logfile_;
      logfile_ = lfile;
      logfile_number_ = new_log_number;
      log_ = new log::Writer(lfile);
      imm_ = mem_;
      has_imm_.Release_Store((MemTable*)imm_);
      if (NULL!=imm_)
      {
         ThreadTask * task=new ImmWriteTask(this);
         gImmThreads->Submit(task, true);
      }
      mem_ = new MemTable(internal_comparator_);
      mem_->Ref();
      force = false;   // Do not force another compaction if have room
      MaybeScheduleCompaction();
    }
  }
  return s;
}

bool DBImpl::GetProperty(const Slice& property, std::string* value) {
  value->clear();

  MutexLock l(&mutex_);
  Slice in = property;
  Slice prefix("leveldb.");
  if (!in.starts_with(prefix)) return false;
  in.remove_prefix(prefix.size());

  if (in.starts_with("num-files-at-level")) {
    in.remove_prefix(strlen("num-files-at-level"));
    uint64_t level;
    bool ok = ConsumeDecimalNumber(&in, &level) && in.empty();
    if (!ok || level >= (uint64_t)config::kNumLevels) {
      return false;
    } else {
      char buf[100];
      snprintf(buf, sizeof(buf), "%zd",
               versions_->NumLevelFiles(static_cast<int>(level)));
      *value = buf;
      return true;
    }
  } else if (in == "stats") {
    char buf[200];
    snprintf(buf, sizeof(buf),
             "                               Compactions\n"
             "Level  Files Size(MB) Time(sec) Read(MB) Write(MB)\n"
             "--------------------------------------------------\n"
             );
    value->append(buf);
    for (int level = 0; level < config::kNumLevels; level++) {
      int files = versions_->NumLevelFiles(level);
      if (stats_[level].micros > 0 || files > 0) {
        snprintf(
            buf, sizeof(buf),
            "%3d %8d %8.0f %9.0f %8.0f %9.0f\n",
            level,
            files,
            versions_->NumLevelBytes(level) / 1048576.0,
            stats_[level].micros / 1e6,
            stats_[level].bytes_read / 1048576.0,
            stats_[level].bytes_written / 1048576.0);
        value->append(buf);
      }
    }
    return true;
  } else if (in == "sstables") {
    *value = versions_->current()->DebugString();
    return true;
  } else if (in == "total-bytes") {
    char buf[50];
    uint64_t total = 0;
    for (int level = 0; level < config::kNumLevels; level++) {
      total += versions_->NumLevelBytes(level);
    }
    snprintf(buf, sizeof(buf), "%" PRIu64, total);
    value->append(buf);
    return true;
  } else if (in == "file-cache") {
    char buf[50];
    snprintf(buf, sizeof(buf), "%zd", double_cache.GetCapacity(true));
    value->append(buf);
    return true;
  } else if (in == "block-cache") {
    char buf[50];
    snprintf(buf, sizeof(buf), "%zd", double_cache.GetCapacity(false));
    value->append(buf);
    return true;
  } else if (-1!=gPerfCounters->LookupCounter(in.ToString().c_str())) {

      char buf[66];
      int index;

      index=gPerfCounters->LookupCounter(in.ToString().c_str());
      snprintf(buf, sizeof(buf), "%" PRIu64 , gPerfCounters->Value(index));
      value->append(buf);
      return(true);
  }

  return false;
}

void DBImpl::GetApproximateSizes(
    const Range* range, int n,
    uint64_t* sizes) {
  // TODO(opt): better implementation
  Version* v;
  {
    MutexLock l(&mutex_);
    versions_->current()->Ref();
    v = versions_->current();
  }

  for (int i = 0; i < n; i++) {
    // Convert user_key into a corresponding internal key.
    InternalKey k1(range[i].start, kMaxSequenceNumber, kValueTypeForSeek);
    InternalKey k2(range[i].limit, kMaxSequenceNumber, kValueTypeForSeek);
    uint64_t start = versions_->ApproximateOffsetOf(v, k1);
    uint64_t limit = versions_->ApproximateOffsetOf(v, k2);
    sizes[i] = (limit >= start ? limit - start : 0);
  }

  {
    MutexLock l(&mutex_);
    v->Unref();
  }
}

// Default implementations of convenience methods that subclasses of DB
// can call if they wish
Status DB::Put(const WriteOptions& opt, const Slice& key, const Slice& value) {
  WriteBatch batch;
  batch.Put(key, value);
  return Write(opt, &batch);
}

Status DB::Delete(const WriteOptions& opt, const Slice& key) {
  WriteBatch batch;
  batch.Delete(key);

  // Negate the count to "ApiWrite"
  gPerfCounters->Dec(ePerfApiWrite);
  gPerfCounters->Inc(ePerfApiDelete);

  return Write(opt, &batch);
}

DB::~DB() { }

Status DB::Open(const Options& options, const std::string& dbname,
                DB** dbptr) {
  *dbptr = NULL;

  DBImpl* impl = new DBImpl(options, dbname);
  impl->mutex_.Lock();
  VersionEdit edit;
  Status s;

  // 4 level0 files at 2Mbytes and 2Mbytes of block cache
  //  (but first level1 file is likely to thrash)
  //  ... this value is AFTER write_buffer and 40M for recovery log and LOG
  //if (!options.limited_developer_mem && impl->GetCacheCapacity() < flex::kMinimumDBMemory)
  //    s=Status::InvalidArgument("Less than 10Mbytes per database/vnode");

  if (s.ok())
      s = impl->Recover(&edit); // Handles create_if_missing, error_if_exists

  if (s.ok()) {
    uint64_t new_log_number = impl->versions_->NewFileNumber();
    WritableFile* lfile;
    s = options.env->NewWriteOnlyFile(LogFileName(dbname, new_log_number),
                                     &lfile);
    if (s.ok()) {
      edit.SetLogNumber(new_log_number);
      impl->logfile_ = lfile;
      impl->logfile_number_ = new_log_number;
      impl->log_ = new log::Writer(lfile);
      s = impl->versions_->LogAndApply(&edit, &impl->mutex_);
    }
    if (s.ok()) {
      impl->DeleteObsoleteFiles();
      impl->CheckCompactionState();
    }
  }
  impl->mutex_.Unlock();
  if (s.ok()) {
    *dbptr = impl;
  } else {
    delete impl;
  }

  gPerfCounters->Inc(ePerfApiOpen);

  return s;
}

Snapshot::~Snapshot() {
}

Status DestroyDB(const std::string& dbname, const Options& options) {
  Env* env = options.env;
  std::vector<std::string> filenames;
  // Ignore error in case directory does not exist
  env->GetChildren(dbname, &filenames);
  if (filenames.empty()) {
    return Status::OK();
  }

  FileLock* lock;
  const std::string lockname = LockFileName(dbname);
  Status result = env->LockFile(lockname, &lock);
  if (result.ok()) {
    uint64_t number;
    FileType type;

    // prune the table file directories
    for (int level=0; level<config::kNumLevels; ++level)
    {
        std::string dirname;

        filenames.clear();
        dirname=MakeDirName2(dbname, level, "sst");
        env->GetChildren(dirname, &filenames); // Ignoring errors on purpose
        for (size_t i = 0; i < filenames.size(); i++) {
            if (ParseFileName(filenames[i], &number, &type)) {
                Status del = env->DeleteFile(dirname + "/" + filenames[i]);
                if (result.ok() && !del.ok()) {
                    result = del;
                }   // if
            }   // if
        }   // for
        env->DeleteDir(dirname);
    }   // for

    filenames.clear();
    env->GetChildren(dbname, &filenames);
    for (size_t i = 0; i < filenames.size(); i++) {
      if (ParseFileName(filenames[i], &number, &type) &&
          type != kDBLockFile) {  // Lock file will be deleted at end
        Status del = env->DeleteFile(dbname + "/" + filenames[i]);
        if (result.ok() && !del.ok()) {
          result = del;
        }
      }
    }
    env->UnlockFile(lock);  // Ignore error since state is already gone
    env->DeleteFile(lockname);
    env->DeleteDir(dbname);  // Ignore error in case dir contains other files
  }
  return result;
}


Status DB::VerifyLevels() {return(Status::InvalidArgument("is_repair not set in Options before database opened"));};

// Riak specific repair
Status
DBImpl::VerifyLevels()
{
    Status result;

    // did they remember to open the db with flag set in options
    if (options_.is_repair)
    {
        InternalKey begin, end;
        bool overlap_found;
        int level;
        Version * ver;

        overlap_found=false;
        level=0;

        do
        {
            // get a copy of current version
            {
                MutexLock l(&mutex_);
                ver = versions_->current();
                ver->Ref();
            }

            // level is input and output (acts as cursor to progress)
            //  begin and end are outputs of function
            overlap_found=ver->VerifyLevels(level, begin, end);
            ver->Unref();

            if (overlap_found)
            {
                Slice s_begin, s_end;

                s_begin=begin.user_key();
                s_end=end.user_key();
                TEST_CompactRange(level, &s_begin, &s_end);
            }   // if

        } while(overlap_found);

    }   // if
    else
    {
        result=Status::InvalidArgument("is_repair not set in Options before database opened");
    }   // else

    return(result);

}   // VerifyLevels


bool
DBImpl::IsCompactionScheduled()
{
    mutex_.AssertHeld();
    bool flag(false);
    for (int level=0; level< config::kNumLevels && !flag; ++level)
        flag=versions_->IsCompactionSubmitted(level);
    return(flag || NULL!=imm_);
}   // DBImpl::IsCompactionScheduled

}  // namespace leveldb<|MERGE_RESOLUTION|>--- conflicted
+++ resolved
@@ -191,12 +191,10 @@
   versions_ = new VersionSet(dbname_, &options_, table_cache_,
                              &internal_comparator_);
 
-<<<<<<< HEAD
   gFlexCache.SetTotalMemory(options_.total_leveldb_mem);
-=======
+
   // switch global for everyone ... tacky implementation for now
   gFadviseWillNeed=options_.fadvise_willneed;
->>>>>>> 82303b9e
 
   options_.Dump(options_.info_log);
   Log(options_.info_log,"               File cache size: %zd", double_cache.GetCapacity(true));
