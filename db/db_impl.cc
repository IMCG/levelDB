--- conflicted
+++ resolved
@@ -169,15 +169,9 @@
   if (owns_cache_) {
     delete options_.block_cache;
   }
-<<<<<<< HEAD
-  if (NULL != options_.bad_blocks) options_.bad_blocks->Close();
-  delete options_.bad_blocks;
-
   if (db_lock_ != NULL) {
     env_->UnlockFile(db_lock_);
   }
-=======
->>>>>>> a84ae7e0
 }
 
 Status DBImpl::NewDB() {
