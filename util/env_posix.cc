--- conflicted
+++ resolved
@@ -277,10 +277,7 @@
         file_offset_(file_offset),
         pending_sync_(false) {
     assert((page_size & (page_size - 1)) == 0);
-<<<<<<< HEAD
-
-=======
->>>>>>> 4f1e1384
+
     __sync_add_and_fetch(&gPerfCounters->m_RWFileOpen, 1);
   }
 
@@ -894,11 +891,7 @@
             __sync_add_and_fetch(&gPerfCounters->m_BGNormal, 1);
 
         (*function)(arg);
-<<<<<<< HEAD
     }   // while
-=======
-    }
->>>>>>> 4f1e1384
 }
 
 namespace {
