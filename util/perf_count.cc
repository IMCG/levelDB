// -------------------------------------------------------------------
//
// perf_count.cc:  performance counters LevelDB
//
// Copyright (c) 2012-2013 Basho Technologies, Inc. All Rights Reserved.
//
// This file is provided to you under the Apache License,
// Version 2.0 (the "License"); you may not use this file
// except in compliance with the License.  You may obtain
// a copy of the License at
//
//   http://www.apache.org/licenses/LICENSE-2.0
//
// Unless required by applicable law or agreed to in writing,
// software distributed under the License is distributed on an
// "AS IS" BASIS, WITHOUT WARRANTIES OR CONDITIONS OF ANY
// KIND, either express or implied.  See the License for the
// specific language governing permissions and limitations
// under the License.
//
// -------------------------------------------------------------------

#include <limits.h>
#include <stdio.h>
#include <sys/ipc.h>
#include <sys/shm.h>
#include <sys/types.h>
#include <sys/stat.h>
#include <syslog.h>
#include <memory.h>
#include <errno.h>

#ifndef STORAGE_LEVELDB_INCLUDE_PERF_COUNT_H_
#include "leveldb/perf_count.h"
#endif

#include "util/coding.h"

#define __STDC_FORMAT_MACROS
#include <inttypes.h>

#ifdef OS_SOLARIS
#  include <atomic.h>
#endif


namespace leveldb
{

// always have something active in gPerfCounters, eliminates
//  need to test for "is shared object attached yet"
static PerformanceCounters LocalStartupCounters;
PerformanceCounters * gPerfCounters(&LocalStartupCounters);


    SstCounters::SstCounters()
        : m_IsReadOnly(false),
          m_Version(eSstCountVersion),
          m_CounterSize(eSstCountEnumSize)
    {
        memset(m_Counter, 0, sizeof(m_Counter));

        m_Counter[eSstCountKeySmallest]=ULLONG_MAX;
        m_Counter[eSstCountValueSmallest]=ULLONG_MAX;

        return;

    };  // SstCounters::SstCounters


    void
    SstCounters::EncodeTo(
        std::string & Dst) const
    {
        unsigned loop;

        PutVarint32(&Dst, m_Version);
        PutVarint32(&Dst, m_CounterSize);

        for(loop=0; loop<eSstCountEnumSize; ++loop)
            PutVarint64(&Dst, m_Counter[loop]);
    }   // SstCounters::EncodeTo


    Status
    SstCounters::DecodeFrom(
        const Slice& src)
    {
        Status ret_status;
        Slice cursor;
        bool good;
        int loop;

        cursor=src;
        m_IsReadOnly=true;
        good=GetVarint32(&cursor, &m_Version);
        good=good && (m_Version<=eSstCountVersion);

        // all lesser number of stats to be read
        good=good && GetVarint32(&cursor, &m_CounterSize);
        if (good && eSstCountEnumSize < m_CounterSize)
            m_CounterSize=eSstCountEnumSize;

        for (loop=0; good && loop<eSstCountEnumSize; ++loop)
        {
            good=GetVarint64(&cursor, &m_Counter[loop]);
        }   // for

        // if (!good) change ret_status to bad

        return(ret_status);

    }   // SstCounters::DecodeFrom


    uint64_t
    SstCounters::Inc(
        unsigned Index)
    {
        uint64_t ret_val;

        ret_val=0;
        if (!m_IsReadOnly && Index<m_CounterSize)
        {
            ++m_Counter[Index];
            ret_val=m_Counter[Index];
        }   // if

        return(ret_val);
    }   // SstCounters::Inc


    uint64_t
    SstCounters::Add(
        unsigned Index,
        uint64_t Amount)
    {
        uint64_t ret_val;

        ret_val=0;
        if (!m_IsReadOnly && Index<m_CounterSize)
        {
            m_Counter[Index]+=Amount;
            ret_val=m_Counter[Index];
        }   // if

        return(ret_val);
    }   // SstCounters::Add


    uint64_t
    SstCounters::Value(
        unsigned Index) const
    {
        uint64_t ret_val;

        ret_val=0;
        if (Index<m_CounterSize)
        {
            ret_val=m_Counter[Index];
        }   // if

        return(ret_val);
    }   // SstCounters::Value


    void
    SstCounters::Set(
        unsigned Index,
        uint64_t Value)
    {
        if (Index<m_CounterSize)
        {
            m_Counter[Index]=Value;
        }   // if

        return;
    }   // SstCounters::Set


    void
    SstCounters::Dump() const
    {
        unsigned loop;

        printf("SstCounters:\n");
        printf("   m_IsReadOnly: %u\n", m_IsReadOnly);
        printf("      m_Version: %u\n", m_Version);
        printf("  m_CounterSize: %u\n", m_CounterSize);
        for (loop=0; loop<m_CounterSize; ++loop)
            printf("    Counter[%2u]: %" PRIu64 "\n", loop, m_Counter[loop]);

        return;

    }   // SstCounters::Dump


    // only used for local static objects, not shared memory objects
    PerformanceCounters::PerformanceCounters()
    {
        m_Version=ePerfVersion;
        m_CounterSize=ePerfCountEnumSize;
        // cast away "volatile"
        memset((void*)m_Counter, 0, sizeof(m_Counter));

        return;

    }   // PerformanceCounters::PerformanceCounters


    PerformanceCounters *
    PerformanceCounters::Init(
        bool IsReadOnly)
    {
        PerformanceCounters * ret_ptr;
        bool should_create, good;
        int ret_val, id;
        struct shmid_ds shm_info;
        size_t open_size;

        ret_ptr=NULL;
        memset(&shm_info, 0, sizeof(shm_info));
        good=true;
        open_size=sizeof(PerformanceCounters);

        // first id attempt, minimal request
        id=shmget(ePerfKey, 0, S_IRUSR | S_IWUSR | S_IRGRP | S_IROTH);
        if (-1!=id)
            ret_val=shmctl(id, IPC_STAT, &shm_info);
        else
            ret_val=-1;

        // does the shared memory already exists (and of proper size if writing)
        should_create=(0!=ret_val || (shm_info.shm_segsz < sizeof(PerformanceCounters))) && !IsReadOnly;

        // should old shared memory be deleted?
        if (should_create && 0==ret_val)
        {
            ret_val=shmctl(id, IPC_RMID, &shm_info);
            good=(0==ret_val);
            if (0!=ret_val)
                syslog(LOG_ERR, "shmctl IPC_RMID failed [%d, %m]", errno);
        }   // if

        // else open the size that exists
        else if (0==ret_val)
        {
            open_size=shm_info.shm_segsz;
        }   // else if

        // attempt to attach/create to shared memory instance
        if (good)
        {
            int flags;

            if (IsReadOnly)
                flags = S_IRUSR | S_IWUSR | S_IRGRP | S_IROTH;
            else
                flags = IPC_CREAT | S_IRUSR | S_IWUSR | S_IRGRP | S_IROTH;

            m_PerfSharedId=shmget(ePerfKey, open_size, flags);
            good=(-1!=m_PerfSharedId);
        }   // if

        // map shared memory instance
        if (good)
        {
            ret_ptr=(PerformanceCounters *)shmat(m_PerfSharedId, NULL, (IsReadOnly ? SHM_RDONLY : 0));
            if ((void*)-1 != ret_ptr)
            {
                // initialize?
                if (should_create || ePerfVersion!=ret_ptr->m_Version)
                {
                    if (!IsReadOnly)
                    {
                        memset(ret_ptr, 0, sizeof(PerformanceCounters));
                        ret_ptr->m_Version=ePerfVersion;
                        ret_ptr->m_CounterSize=ePerfCountEnumSize;
                    }   // if

                    // bad version match to existing segment
                    else
                    {
                        good=false;
                        errno=EINVAL;
                    }   // else
                }   // if
            }   // if
            else
            {
                good=false;
                syslog(LOG_ERR, "shmat failed [%d, %m]", errno);
            }   // else

            if (good)
            {
                // make this available process wide
                gPerfCounters=ret_ptr;
            }   // if
            else
            {
                ret_ptr=NULL;
                m_LastError=errno;
            }   // else
        }   // if
        else
        {
            m_LastError=errno;
            ret_ptr=NULL;
        }   // else

        return(ret_ptr);

    };  // PerformanceCounters::Init


    int
    PerformanceCounters::Close(
        PerformanceCounters * Counts)
    {
        int ret_val;

        if (NULL!=Counts && &LocalStartupCounters != Counts)
        {
            // keep gPerf valid
            if (gPerfCounters==Counts)
                gPerfCounters=&LocalStartupCounters;

            ret_val=shmdt(Counts);
            if (0!=ret_val)
                ret_val=errno;
        }   // if
        else
        {
            ret_val=EINVAL;
        }   // else

        return(ret_val);
    }   // PerformanceCounters::Close


    uint64_t
    PerformanceCounters::Inc(
        unsigned Index)
    {
        uint64_t ret_val;

        ret_val=0;
        if (Index<m_CounterSize)
        {
            volatile uint64_t * val_ptr;

            val_ptr=&m_Counter[Index];

# if ULONG_MAX != 4294967295UL
#ifdef OS_SOLARIS
            atomic_inc_64(val_ptr);
#else
            __sync_add_and_fetch(val_ptr, 1);
#endif
#else
            // hack fest for 64 bit semi-atomic on 32bit machine
            uint32_t ret_32, * ptr_32;

            ptr_32=(uint32_t *)&val_ptr;
            ret_32=__sync_add_and_fetch(ptr_32, 1);
            if (0==ret_32)
            {
                ++ptr_32;
                __sync_add_and_fetch(ptr_32, 1);
            }   // if
#endif
            ret_val=*val_ptr;
        }   // if

        return(ret_val);
    }   // PerformanceCounters::Inc


    uint64_t
    PerformanceCounters::Dec(
        unsigned Index)
    {
        uint64_t ret_val;

        ret_val=0;
        if (Index<m_CounterSize)
        {
            volatile uint64_t * val_ptr;

            val_ptr=&m_Counter[Index];

# if ULONG_MAX != 4294967295UL
#ifdef OS_SOLARIS
            atomic_dec_64(val_ptr);
#else
            __sync_sub_and_fetch(val_ptr, 1);
#endif
#else
            // hack fest for 64 bit semi-atomic on 32bit machine
            uint32_t ret_32, * ptr_32;

            ptr_32=(uint32_t *)&val_ptr;
            ret_32=__sync_sub_and_fetch(ptr_32, 1);
            if (0xFFFFFFFF==ret_32)
            {
                ++ptr_32;
                __sync_sub_and_fetch(ptr_32, 1);
            }   // if
#endif
            ret_val=*val_ptr;
        }   // if

        return(ret_val);
    }   // PerformanceCounters::Dec


    uint64_t
    PerformanceCounters::Add(
        unsigned Index,
        uint64_t Amount)
    {
        uint64_t ret_val;

        ret_val=0;
        if (Index<m_CounterSize)
        {
            volatile uint64_t * val_ptr;

            val_ptr=&m_Counter[Index];

# if ULONG_MAX != 4294967295UL
#ifdef OS_SOLARIS
            ret_val=atomic_add_64_nv(val_ptr, Amount);
#else
            ret_val=__sync_add_and_fetch(val_ptr, Amount);
#endif
#else
            // hack fest for 64 bit semi-atomic on 32bit machine
            uint32_t old_32, ret_32, * ptr_32;

            ptr_32=(uint32_t *)&val_ptr;
            old_32=*ptr_32;
            ret_32=__sync_add_and_fetch(ptr_32, Amount);
            if (ret_32<old_32)
            {
                ++ptr_32;
                __sync_add_and_fetch(ptr_32, 1);
            }   // if

            ret_val=*val_ptr;
#endif
        }   // if

        return(ret_val);
    }   // PerformanceCounters::Add


    uint64_t
    PerformanceCounters::Value(
        unsigned Index) const
    {
        uint64_t ret_val;

        ret_val=0;
        if (Index<m_CounterSize)
        {
            ret_val=m_Counter[Index];
        }   // if

        return(ret_val);
    }   // SstCounters::Value


    void
    PerformanceCounters::Set(
        unsigned Index,
        uint64_t Amount)
    {
        if (Index<m_CounterSize)
        {
            volatile uint64_t * val_ptr;

            val_ptr=&m_Counter[Index];

            *val_ptr=Amount;
        }   // if

        return;
    }   // PerformanceCounters::Set


    volatile const uint64_t *
    PerformanceCounters::GetPtr(
        unsigned Index) const
    {
        const volatile uint64_t * ret_ptr;

        if (Index<m_CounterSize)
            ret_ptr=&m_Counter[Index];
        else
            ret_ptr=&m_BogusCounter;

        return(ret_ptr);

    }   // PerformanceCounters::GetPtr


    const char *
    PerformanceCounters::GetNamePtr(
        unsigned Index)
    {
        const char * ret_ptr;

        if (Index<ePerfCountEnumSize)
            ret_ptr=m_PerfCounterNames[Index];
        else
            ret_ptr="???";

        return(ret_ptr);

    }   // PerformanceCounters::GetPtr


    int PerformanceCounters::m_PerfSharedId=-1;
    int PerformanceCounters::m_LastError=0;
    volatile uint64_t PerformanceCounters::m_BogusCounter=0;
    const char * PerformanceCounters::m_PerfCounterNames[]=
    {
        "ROFileOpen",
        "ROFileClose",
        "ROFileUnmap",
        "RWFileOpen",
        "RWFileClose",
        "RWFileUnmap",
        "ApiOpen",
        "ApiGet",
        "ApiWrite",
        "WriteSleep",
        "WriteWaitImm",
        "WriteWaitLevel0",
        "WriteNewMem",
        "WriteError",
        "WriteNoWait",
        "GetMem",
        "GetImm",
        "GetVersion",
        "SearchLevel[0]",
        "SearchLevel[1]",
        "SearchLevel[2]",
        "SearchLevel[3]",
        "SearchLevel[4]",
        "SearchLevel[5]",
        "SearchLevel[6]",
        "TableCached",
        "TableOpened",
        "TableGet",
        "BGCloseUnmap",
        "BGCompactImm",
        "BGNormal",
        "BGCompactLevel0",
        "BlockFiltered",
        "BlockFilterFalse",
        "BlockCached",
        "BlockRead",
        "BlockFilterRead",
        "BlockValidGet",
        "Debug[0]",
        "Debug[1]",
        "Debug[2]",
        "Debug[3]",
        "Debug[4]",
        "ReadBlockError",
        "DBIterNew",
        "DBIterNext",
        "DBIterPrev",
        "DBIterSeek",
        "DBIterSeekFirst",
        "DBIterSeekLast",
        "DBIterDelete",
        "eleveldbDirect",
        "eleveldbQueued",
        "eleveldbDequeued",
        "elevelRefCreate",
        "elevelRefDelete",
        "ThrottleGauge",
        "ThrottleCounter",
        "ThrottleMicros0",
        "ThrottleKeys0",
        "ThrottleBacklog0",
        "ThrottleCompacts0",
        "ThrottleMicros1",
        "ThrottleKeys1",
        "ThrottleBacklog1",
        "ThrottleCompacts1",
        "BGWriteError",
        "ThrottleWait",
        "ThreadError",
        "BGImmDirect",
        "BGImmQueued",
        "BGImmDequeued",
        "BGImmWeighted",
        "BGUnmapDirect",
        "BGUnmapQueued",
        "BGUnmapDequeued",
        "BGUnmapWeighted",
<<<<<<< HEAD
        "BGLevel0Direct",
        "BGLevel0Queued",
        "BGLevel0Dequeued",
        "BGLevel0Weighted",
        "BGCompactDirect",
        "BGCompactQueued",
        "BGCompactDequeued",
        "BGCompactWeighted"
=======
        "FileCacheInsert",
        "FileCacheRemove",
        "BlockCacheInsert",
        "BlockCacheRemove"
>>>>>>> c19abcb8
    };


    int
    PerformanceCounters::LookupCounter(
        const char * Name)
    {
        int index,loop;

        index=-1;

        if (NULL!=Name && '\0'!=*Name)
        {
            for (loop=0; loop<ePerfCountEnumSize && -1==index; ++loop)
            {
                if (0==strcmp(m_PerfCounterNames[loop], Name))
                    index=loop;
            }   // loop
        }   // if

        return(index);
    };

    void
    PerformanceCounters::Dump()
    {
        int loop;

        printf(" m_Version: %u\n", m_Version);
        printf(" m_CounterSize: %u\n", m_CounterSize);

        for (loop=0; loop<ePerfCountEnumSize; ++loop)
        {
            printf("  %s: %" PRIu64 "\n", m_PerfCounterNames[loop], m_Counter[loop]);
        }   // loop
    };  // Dump

}  // namespace leveldb<|MERGE_RESOLUTION|>--- conflicted
+++ resolved
@@ -604,7 +604,6 @@
         "BGUnmapQueued",
         "BGUnmapDequeued",
         "BGUnmapWeighted",
-<<<<<<< HEAD
         "BGLevel0Direct",
         "BGLevel0Queued",
         "BGLevel0Dequeued",
@@ -612,13 +611,11 @@
         "BGCompactDirect",
         "BGCompactQueued",
         "BGCompactDequeued",
-        "BGCompactWeighted"
-=======
+        "BGCompactWeighted",
         "FileCacheInsert",
         "FileCacheRemove",
         "BlockCacheInsert",
         "BlockCacheRemove"
->>>>>>> c19abcb8
     };
 
 
